// Dashboard Configuration - 仪表板配置文件

// ====== 全局变量 ======
let originalData = [];
let filteredData = [];

// 冻结数据和节点层级管理
let nodeInteractionOrder = []; // 用户交互顺序，保存图表ID: ['yearChart', 'ligandChart', 'scatterChart']
let nodeFilteredData = {  // 每个节点的筛选后数据
    yearChart: [],       // A节点(柱状图)的筛选后数据
    ligandChart: [],     // B节点(饼图)的筛选后数据
    typeChart: [],       // 类型饼图的筛选后数据
    scatterChart: []     // C节点(散点图)的筛选后数据
};
let nodeFrozenState = {  // 每个节点的冻结状态
    yearChart: false,    // A节点是否冻结
    ligandChart: false,  // B节点是否冻结
    typeChart: false,    // 类型饼图是否冻结
    scatterChart: false  // C节点是否冻结
};

// 指定不触发自定义tooltip的元素选择器
const ignoreTooltipElements = [
    '#ligandChart', 
    '#ligandChart .plotly', 
    '#ligandChart .plotly .pie',
    '#ligandChart .plotly .hoverlayer'
];

// 筛选条件
let activeFilters = {
    years: new Set(),
    categories: new Set(),
    types: new Set(),
    scatterSelection: null
};

// ====== 颜色配置 ======
// 替换为更明亮的莫兰迪色系
const morandiColors = [
    '#AEE1D6', // 明亮青绿
    '#F6D6AD', // 明亮米杏
    '#F7B7A3', // 明亮珊瑚
    '#B5C7ED', // 明亮蓝紫
    '#E7B7E8', // 明亮粉紫
    '#B7E7E1', // 明亮青蓝
    '#E8D7B7', // 明亮米黄
    '#F7E6AD', // 明亮柠檬
];

const morandiHighlight = '#7D807F'; // 柔和深灰，作为高亮边框
const morandiDim = 'rgba(180,180,180,0.3)'; // 非高亮部分叠加的半透明灰

// 选中状态样式配置
const highlightConfig = {
    bar: {
        defaultWidth: 0.8,
        selectedWidth: 0.72,
        borderWidth: 3
    },
    pie: {
        selectedOffset: 0.05,
        borderWidth: 3
    }
};

// 参考aptamer-legend.js的高亮效果：
// 选中元素背景变为白色，并以内置的原始颜色作为内边框
function applyHighlightStyle(elements, baseColor) {
    elements.forEach(el => {
        el.classList.add('highlighted');
        el.style.setProperty('--highlight-border', baseColor);
        el.style.setProperty('--highlight-bg', '#fff');
    });
}

function removeHighlightStyle(elements) {
    elements.forEach(el => {
        el.classList.remove('highlighted');
        el.style.removeProperty('--highlight-border');
        el.style.removeProperty('--highlight-bg');
    });
}

// ====== 图表配置 ======
const chartConfig = {
    responsive: true,
    displayModeBar: false,
    // 提升悬停性能的配置
    interaction: {
        intersect: false,
        mode: 'nearest'
    }
};

const chartLayoutBase = {
    plot_bgcolor: 'rgba(0,0,0,0)',
    paper_bgcolor: 'rgba(0,0,0,0)',
    font: {
        family: 'Helvetica Neue, Helvetica, Arial, sans-serif',
        size: 12,
        color: '#555'
    },
    // 全局悬停配置
    hovermode: 'closest',
    hoverdistance: 50
};

// ====== 工具函数 ======
// 获取年份颜色
function getYearColor(year, yearRange) {
    const minYear = Math.min(...yearRange);
    const maxYear = Math.max(...yearRange);
    const ratio = (year - minYear) / (maxYear - minYear);
    
    if (ratio <= 0.2) return morandiColors[0];
    if (ratio <= 0.4) return morandiColors[1];
    if (ratio <= 0.6) return morandiColors[2];
    if (ratio <= 0.8) return morandiColors[3];
    return morandiColors[4];
}

// AMIR风格提示框 - 智能定位版本
function showAmirTooltip(content, clientX, clientY, event) {
    // 检查事件源是否应该被忽略
    if (event && event.target) {
        const target = event.target;
        
        // 检查目标元素或其任何祖先元素是否在忽略列表中
        if (ignoreTooltipElements.some(selector => {
            // 检查元素是否匹配选择器
            if (target.matches && target.matches(selector)) {
                return true;
            }
            
            // 检查元素的祖先是否匹配选择器
            const closestMatch = target.closest && target.closest(selector);
            return closestMatch != null;
        })) {
            // 如果元素应该被忽略，直接返回
            return;
        }
    }
    
    const tooltip = document.getElementById('amirTooltip');
    if (!tooltip) return;
    
    const tooltipContent = tooltip.querySelector('.tooltip-content');
    if (!tooltipContent) return;
    
    tooltipContent.innerHTML = content;
    
    // 确保tooltip可见以计算尺寸
    tooltip.style.opacity = '0';
    tooltip.style.display = 'block';
    tooltip.style.position = 'fixed';
    tooltip.style.transform = 'none';
    
    // 获取tooltip尺寸
    const tooltipRect = tooltip.getBoundingClientRect();
    const viewportWidth = window.innerWidth;
    const viewportHeight = window.innerHeight;
    
    // 计算最佳位置，让小箭头对准鼠标
    // 小箭头在tooltip底部中央，所以tooltip应该在鼠标上方，水平居中
    let left = clientX - (tooltipRect.width / 2); // 水平居中对准鼠标
    let top = clientY - tooltipRect.height - 15;  // 在鼠标上方，留出箭头空间
    let arrowPosition = 'bottom'; // 箭头默认在底部
    
    // 如果tooltip会超出右边界，调整左侧位置
    if (left + tooltipRect.width > viewportWidth) {
        left = viewportWidth - tooltipRect.width - 10;
    }
    
    // 如果tooltip会超出左边界，调整左侧位置
    if (left < 10) {
        left = 10;
    }
    
    // 如果tooltip会超出上边界，放到鼠标下方
    if (top < 10) {
        top = clientY + 15;
        arrowPosition = 'top'; // 箭头在顶部
    }
    
    // 如果tooltip会超出下边界，强制放到上方
    if (top + tooltipRect.height > viewportHeight && clientY > tooltipRect.height + 30) {
        top = clientY - tooltipRect.height - 15;
        arrowPosition = 'bottom';
    }
    
    // 设置箭头位置
    const arrow = tooltip.querySelector('.tooltip-arrow');
    if (arrow) {
        if (arrowPosition === 'bottom') {
            arrow.style.top = 'auto';
            arrow.style.bottom = '-5px';
            arrow.style.borderTop = '5px solid rgba(0, 0, 0, 0.9)';
            arrow.style.borderBottom = 'none';
        } else {
            arrow.style.bottom = 'auto';
            arrow.style.top = '-5px';
            arrow.style.borderBottom = '5px solid rgba(0, 0, 0, 0.9)';
            arrow.style.borderTop = 'none';
        }
        // 箭头水平位置对准鼠标
        const arrowLeft = clientX - left - 5; // 5px是箭头宽度的一半
        const finalArrowLeft = Math.max(5, Math.min(arrowLeft, tooltipRect.width - 15));
        arrow.style.left = finalArrowLeft + 'px';
        
        // Debug模式：显示箭头位置信息
        if (window.location.search.includes('debug=tooltip')) {
            console.log('Tooltip Debug - clientX:', clientX, 'clientY:', clientY, 'tooltipSize:', tooltipRect.width + 'x' + tooltipRect.height);
            console.log('Arrow Debug - position:', arrowPosition, 'left:', finalArrowLeft + 'px');
        }
    }
    
    tooltip.style.left = left + 'px';
    tooltip.style.top = top + 'px';
    tooltip.style.opacity = '1';
}

function hideAmirTooltip() {
    const tooltip = document.getElementById('amirTooltip');
    tooltip.style.opacity = '0';
}

<<<<<<< HEAD
// 创建筛选标签，使用图例风格展示颜色
function createFilterTag(text, onRemove, color) {
    const tag = document.createElement('div');
    tag.className = 'filter-tag active';
    if (color) {
        tag.style.setProperty('--legend-border', color);
=======
// 计算给定背景色的对比文本色
function getContrastColor(hex) {
    if (!hex) return '#333';
    const c = hex.replace('#', '');
    const r = parseInt(c.substr(0, 2), 16);
    const g = parseInt(c.substr(2, 2), 16);
    const b = parseInt(c.substr(4, 2), 16);
    const yiq = (r * 299 + g * 587 + b * 114) / 1000;
    return yiq >= 150 ? '#333' : '#fff';
}

// 创建筛选标签，支持自定义颜色
function createFilterTag(text, onRemove, color) {
    const tag = document.createElement('div');
    tag.className = 'filter-tag';
    if (color) {
        tag.style.background = color;
        tag.style.color = getContrastColor(color);
>>>>>>> 5948ef1f
    }
    tag.innerHTML = `
        <span class="legend-color" style="background:${color || '#e0e0e0'}"></span>
        <span class="filter-tag-text">${text}</span>
        <button class="filter-tag-remove" type="button">×</button>
    `;

    tag.querySelector('.filter-tag-remove').addEventListener('click', onRemove);
    return tag;
}

// 导出数据 - 注意：导出比表格显示多一列PubMed Link
function exportData() {
    // 检查是否有数据可导出
    if (!filteredData || filteredData.length === 0) {
        alert("暂无数据可导出。");
        return;
    }
    
    // 创建CSV内容 - 导出8列（表格显示7列 + PubMed Link列）
    const csvRows = [];
    
    // 标题行 - 导出专用（比表格显示多一列PubMed Link）
    const headers = [
        'No.',
        'Sequence Name', 
        'Aptamer Name',
        'Discovery Year',
        'PubMed Link',
        'Category',
        'Sequence (5\'-3\')',
        'Description'
    ];
    csvRows.push(headers.map(h => `"${h}"`).join(','));
    
    // 数据行 - 严格按照TableModule.updateDataTable()的逻辑处理
    // 注意：除了PubMed Link列（仅在导出中包含），其他所有列都与表格显示保持一致
    filteredData.forEach((item, index) => {
        // 1. No. - 行号
        const no = index + 1;
        
        // 2. Sequence Name - 使用Named字段，去除HTML标签
        const sequenceName = (item['Named'] || 'N/A').toString().replace(/<[^>]*>/g, '');
        
        // 3. Aptamer Name - 处理合并的aptamer名称
        let aptamerName = item['Linker name(page name)'] || 'N/A';
        const seqName = item['Named'] || '';
        if (seqName && aptamerName !== 'N/A' && aptamerName.includes(',')) {
            if (seqName.includes('CB-42')) {
                aptamerName = 'CB-42 aptamer';
            } else if (seqName.includes('B4-25')) {
                aptamerName = 'B4-25 aptamer';
            } else if (seqName.includes('Ribostamycin')) {
                aptamerName = 'Ribostamycin aptamer';
            } else if (seqName.includes('Paromomycin')) {
                aptamerName = 'Paromomycin aptamer';
            }
        }
        aptamerName = aptamerName.toString().replace(/<[^>]*>/g, '');
        
        // 4. Discovery Year - 使用Year字段
        const year = (item['Year'] || 'N/A').toString().replace(/<[^>]*>/g, '');
        
        // 5. PubMed Link - 使用Link to PubMed Entry字段
        // 注意：此列仅在导出中包含，网页表格中不显示（保持界面简洁）
        const pubmedLink = (item['Link to PubMed Entry'] || 'N/A').toString().replace(/<[^>]*>/g, '');
        
        // 6. Category - 使用Category字段
        const category = (item['Category'] || 'N/A').toString().replace(/<[^>]*>/g, '');
        
        // 7. Sequence (5'-3') - 使用完整序列
        const sequence = (item['Sequence'] || 'N/A').toString().replace(/<[^>]*>/g, '');
        
        // 8. Description - 使用完整描述
        const description = (item['Ligand Description'] || 'N/A').toString().replace(/<[^>]*>/g, '');
        
        // 构建行数据
        const rowData = [no, sequenceName, aptamerName, year, pubmedLink, category, sequence, description];
        const csvRow = rowData.map(val => {
            const strVal = String(val).replace(/"/g, '""'); // 转义双引号
            return `"${strVal}"`;
        }).join(',');
        
        csvRows.push(csvRow);
    });
    
    // 创建CSV内容
    const csvContent = csvRows.join('\n');
    const blob = new Blob([csvContent], { type: 'text/csv;charset=utf-8;' });
    
    // 创建下载链接
    const link = document.createElement("a");
    const url = URL.createObjectURL(blob);
    link.setAttribute("href", url);
    link.setAttribute("download", `dashboard_export_${filteredData.length}_rows.csv`);
    link.style.visibility = 'hidden';
    document.body.appendChild(link);
    link.click();
    document.body.removeChild(link);
    
    console.log(`✅ 已导出主页数据 ${filteredData.length} 条记录，包含 ${headers.length} 个字段（表格显示7列，导出增加PubMed Link列）`);
}

// 重置所有筛选
function resetAllFilters() {
    // 重置所有筛选条件
    activeFilters = {
        years: new Set(),
        categories: new Set(),
        types: new Set(),
        scatterSelection: null
    };
    
    // 重置节点交互顺序和冻结状态
    nodeInteractionOrder = [];
    nodeFrozenState.yearChart = false;
    nodeFrozenState.ligandChart = false;
    nodeFrozenState.typeChart = false;
    nodeFrozenState.scatterChart = false;
    
    // 重置各节点数据
    nodeFilteredData.yearChart = [];
    nodeFilteredData.ligandChart = [];
    nodeFilteredData.typeChart = [];
    nodeFilteredData.scatterChart = [];
    
    // 重置筛选后数据
    filteredData = [...originalData];
    
    // 更新UI
    applyFilters();
}

console.log('Dashboard configuration loaded - 智能tooltip定位已启用'); <|MERGE_RESOLUTION|>--- conflicted
+++ resolved
@@ -225,33 +225,13 @@
     tooltip.style.opacity = '0';
 }
 
-<<<<<<< HEAD
 // 创建筛选标签，使用图例风格展示颜色
 function createFilterTag(text, onRemove, color) {
     const tag = document.createElement('div');
     tag.className = 'filter-tag active';
     if (color) {
         tag.style.setProperty('--legend-border', color);
-=======
-// 计算给定背景色的对比文本色
-function getContrastColor(hex) {
-    if (!hex) return '#333';
-    const c = hex.replace('#', '');
-    const r = parseInt(c.substr(0, 2), 16);
-    const g = parseInt(c.substr(2, 2), 16);
-    const b = parseInt(c.substr(4, 2), 16);
-    const yiq = (r * 299 + g * 587 + b * 114) / 1000;
-    return yiq >= 150 ? '#333' : '#fff';
-}
-
-// 创建筛选标签，支持自定义颜色
-function createFilterTag(text, onRemove, color) {
-    const tag = document.createElement('div');
-    tag.className = 'filter-tag';
-    if (color) {
-        tag.style.background = color;
-        tag.style.color = getContrastColor(color);
->>>>>>> 5948ef1f
+
     }
     tag.innerHTML = `
         <span class="legend-color" style="background:${color || '#e0e0e0'}"></span>
