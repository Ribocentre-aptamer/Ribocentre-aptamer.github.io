// dashboard-structures.js - 针对结构页面(structure.html)的 Dashboard 补丁脚本
// 仅在该页面中引入，以避免影响其它页面的默认行为
// 主要功能：
// 1. 在数据加载阶段，把每条记录的 "Structure Determination" 字段映射为 year 图表
// 2. 把 "Phase Determination" 字段映射为 category，复用原有类别图逻辑
// 3. 重写 TableModule.updateDataTable，使其列顺序与结构页面一致
// 4. 其他页面继续使用原版 dashboard-main.js，不受影响

(function () {
    if (typeof DataModule === 'undefined') {
        console.error('DataModule 未定义，dashboard-structures.js 无法应用补丁');
        return;
    }

    // --- 重写 DataModule.loadData ---
    const originalLoadData = DataModule.loadData;
    DataModule.loadData = async function () {
        try {
            const dataPath = window.DASHBOARD_CONFIG?.dataPath || './apidata/structures_merged.json';
            const response = await fetch(dataPath);
            if (!response.ok) {
                throw new Error(`HTTP error! status: ${response.status}`);
            }

            const data = await response.json();

            // 处理结构数据的字段映射
            data.forEach(d => {
                // 映射必要字段
                d.name = d.Name;
                d.ligand = d.Ligand;
                
                // 处理NDB字段，可能是字符串、对象或成对字段
                if (d.NDB && typeof d.NDB === 'object') {
                    d.ndb = d.NDB.id;
                    d.ndbUrl = d.NDB.url;
                } else if (d.NDB && typeof d.NDB === 'string') {
                    // 2) NDB 为字符串，可能形如 "ID1,ID2: url" 或 "ID1 ID2 : url"
                    const parts = d.NDB.split(':');
                    if (parts.length >= 2) {
                        d.ndb = parts[0].trim();
                        d.ndbUrl = parts.slice(1).join(':').trim();
                    } else {
                        d.ndb = d.NDB.trim();
                        const firstId = d.ndb.split(/[ ,]+/)[0];
                        if (firstId && firstId !== 'NA') {
                            d.ndbUrl = `https://www.rcsb.org/structure/${firstId}`;
                        }
                    }
                } else if (d['NDB_text']) {
                    // 3) 分离字段形式 NDB_text / NDB_url
                    d.ndb = d['NDB_text'];
                    d.ndbUrl = d['NDB_url'];
                }
                
                d.resolution = d['Resolution(Å)'];
                
                // 确保站内链接字段存在
                if (d.AptamerLinker) {
                    d.internal_url = d.AptamerLinker;
                }
                if (!d.internal_url) {
                    // 如果没有提供内部链接，创建一个基于Name的默认链接
                    const slugName = d.Name.toLowerCase()
                        .replace(/[\s-]+/g, '-')
                        .replace(/[^\w-]/g, '');
                    d.internal_url = `/aptamers/${slugName}`;
                }

                // ---- 处理 PubMed 映射，方便后续快速链接 ----
                d.pubmedMap = {};
                for (let i = 1; i <= 4; i++) {
                    // 3.1 字符串形式，如 "2022: https://pubmed..."
                    const combined = d[`Pubmed${i}`];
                    if (combined && typeof combined === 'string') {
                        const [yearPart, urlPart] = combined.split(':');
                        if (urlPart) {
                            const yrDigits = (yearPart.match(/\d{4}/) || [])[0];
                            if (yrDigits) d.pubmedMap[yrDigits] = urlPart.trim();
                        }
                    }

                    // 3.2 分离字段形式 Pubmed1_text / Pubmed1_url
                    const textField = d[`Pubmed${i}_text`];
                    const urlField = d[`Pubmed${i}_url`];
                    if (textField && urlField) {
                        const yrDigits = (textField.toString().match(/\d{4}/) || [])[0];
                        if (yrDigits) d.pubmedMap[yrDigits] = urlField;
                    }
                }
            });

            // 保存到全局数据
            originalData = data;
            filteredData = [...data];

            console.log('Structure data loaded successfully, total', data.length, 'records');

            // 初始化各模块
            this.updateStatistics();
            ChartModule.createAllCharts();
            UIModule.updateDataSummary();
            FilterModule.updateFilterTags();
            TableModule.updateDataTable();
        } catch (error) {
            console.error('Structure data loading failed:', error);
            this.showLoadingError(error.message);
        }
    };

    // --- 重写 TableModule.updateDataTable ---
    if (typeof TableModule !== 'undefined') {
        TableModule.updateDataTable = function () {
            const tableBody = document.getElementById('tableBody');
            const tableInfo = document.getElementById('tableInfo');

            if (!tableBody || !tableInfo) {
                console.warn('表格元素缺失，无法更新数据表');
                return;
            }

            tableInfo.textContent = `Showing ${filteredData.length} records (out of ${originalData.length} total)`;
            tableBody.innerHTML = '';

            // 辅助函数：tooltip - 使用clientX/clientY坐标，支持智能定位
            const addTooltip = (cell, htmlContent) => {
                if (!htmlContent) return;
                cell.style.cursor = 'pointer';
                
                cell.addEventListener('mouseenter', (e) => {
                    showAmirTooltip(htmlContent, e.clientX, e.clientY);
                });
                cell.addEventListener('mousemove', (e) => {
                    // 实时跟随鼠标移动
                    showAmirTooltip(htmlContent, e.clientX, e.clientY);
                });
                cell.addEventListener('mouseleave', hideAmirTooltip);
            };

            filteredData.forEach((item, index) => {
                const row = document.createElement('tr');
                row.style.whiteSpace = 'normal';

                // 第一列：序号
                const indexCell = document.createElement('td');
                indexCell.textContent = index + 1;
                row.appendChild(indexCell);
                
                // Name 列 - 使用 Name 字段，加上站内链接
                const nameCell = document.createElement('td');
                const nameLink = document.createElement('a');
                const nameFull = item.Name || '';
                const nameDisplay = nameFull.length > 25 ? nameFull.substring(0, 25) + '...' : nameFull;
                nameLink.href = item.internal_url || '#';
                nameLink.style.color = '#520049';
                nameLink.style.textDecoration = 'none';
                nameLink.style.borderBottom = '1px dashed #520049';
                nameLink.style.transition = 'all 0.2s ease';
                nameLink.onmouseover = function() { this.style.color = '#880074'; };
                nameLink.onmouseout = function() { this.style.color = '#520049'; };
                nameLink.textContent = nameDisplay;
                nameCell.appendChild(nameLink);
                row.appendChild(nameCell);

                // Ligand 列 - 截取前20个字符
                const ligandCell = document.createElement('td');
                const ligandFull = item.Ligand || '';
                ligandCell.textContent = ligandFull.length > 20 ? ligandFull.substring(0, 20) + '...' : ligandFull;
                row.appendChild(ligandCell);
                
                // Structure determination 列
                const structCell = document.createElement('td');
                structCell.textContent = item['Structure Determination'] || '';
                row.appendChild(structCell);

                // NDB 列 - 带链接，截取前15个字符
                const ndbCell = document.createElement('td');
                let ndbFull = '';
                
                if (item.ndb) {
                    ndbFull = item.ndb;
                    const ndbDisplayText = ndbFull.length > 15 ? ndbFull.substring(0, 15) + '...' : ndbFull;
                    if (item.ndbUrl) {
                        const ndbLink = document.createElement('a');
                        ndbLink.href = item.ndbUrl;
                        ndbLink.textContent = ndbDisplayText;
                        ndbLink.style.color = '#520049';
                        ndbLink.style.textDecoration = 'none';
                        ndbLink.style.borderBottom = '1px dashed #520049';
                        ndbLink.target = '_blank';
                        ndbCell.appendChild(ndbLink);
                    } else {
                        ndbCell.textContent = ndbDisplayText;
                    }
                }
                row.appendChild(ndbCell);

                // Phase determination 列 - 截取前25个字符
                const phaseCell = document.createElement('td');
                const phaseFull = item['Phase Determination'] || '';
                phaseCell.textContent = phaseFull.length > 25 ? phaseFull.substring(0, 25) + '...' : phaseFull;
                row.appendChild(phaseCell);

                // Resolution 列（支持多值，每个值tooltip显示对应NDB）
                const resolutionCell = document.createElement('td');
                const resStr = (item['Resolution(Å)'] || '').toString();
                if (resStr) {
                    const trimmed = resStr.trim();
                    if (trimmed.toUpperCase() === 'NA') {
                        // 直接显示NA，不做拆分，也不绑定tooltip
                        resolutionCell.textContent = trimmed;
                    } else {
                        const resParts = trimmed.split(/[ ,]+/).map(s => s.trim()).filter(s => s);
                        const ndbParts = (item.ndb || '').split(/[ ,]+/).map(s => s.trim()).filter(s => s);
                        resParts.forEach((resVal, rIdx) => {
                            const span = document.createElement('span');
                            span.textContent = resVal;
                            if (ndbParts[rIdx] && resVal.toUpperCase() !== 'NA') {
                                addTooltip(span, `NDB ID: ${ndbParts[rIdx]}`);
                            }
                            resolutionCell.appendChild(span);
                            if (rIdx < resParts.length - 1) {
                                resolutionCell.appendChild(document.createTextNode(', '));
                            }
                        });
                    }
                }
                row.appendChild(resolutionCell);

                // Year 列 - 显示为PubMed链接
                const yearCell = document.createElement('td');
                const yearStr = (item.Year || '').toString();
                if (yearStr) {
                    const yearParts = yearStr.split(',').map(s => s.trim()).filter(s => s);
                    const pubmedMap = item.pubmedMap || {};
                    
                    yearParts.forEach((yr, idx) => {
                        if (pubmedMap[yr]) {
                            // 如果该年份有对应的PubMed链接，创建链接
                            const yearLink = document.createElement('a');
                            yearLink.href = pubmedMap[yr];
                            yearLink.target = '_blank';
                            yearLink.textContent = yr;
                            yearLink.style.color = '#520049';
                            yearLink.style.textDecoration = 'none';
                            yearCell.appendChild(yearLink);
                        } else {
                            // 没有链接就显示普通文本
                            yearCell.appendChild(document.createTextNode(yr));
                        }
                        
                        if (idx < yearParts.length - 1) {
                            yearCell.appendChild(document.createTextNode(', '));
                        }
                    });
                }
                row.appendChild(yearCell);
                
                // 注意：PubMed Link列在导出时单独处理，表格显示中不包含（保持界面简洁）
                
                tableBody.appendChild(row);

                // 添加 tooltip
                addTooltip(ligandCell, ligandFull);
                if (nameFull.length > 25) {
                    addTooltip(nameCell, nameFull);
                }
                if (ndbFull && ndbFull.length > 15) {
                    addTooltip(ndbCell, ndbFull);
                }
                if (phaseFull && phaseFull.length > 25) {
                    addTooltip(phaseCell, phaseFull);
                }
            });
        };
    }

    // --- 重写统计数据更新功能 ---
    const originalUpdateStatistics = DataModule.updateStatistics;
    DataModule.updateStatistics = function() {
        if (!originalData || originalData.length === 0) {
            return;
        }

        if (!filteredData) {
            return;
        }

        const ligands = [...new Set(filteredData.map(d => d.ligand))];
        const structures = [...new Set(filteredData.map(d => d['Structure Determination']).filter(s => s))];

        const totalAptamersEl = document.getElementById('totalAptamers');
        const uniqueLigandsEl = document.getElementById('uniqueLigands');
        const yearSpanEl = document.getElementById('yearSpan');
        const avgGCEl = document.getElementById('avgGC');

        if (totalAptamersEl) totalAptamersEl.textContent = filteredData.length;
        if (uniqueLigandsEl) uniqueLigandsEl.textContent = ligands.length;
        if (yearSpanEl) {
            yearSpanEl.textContent = structures.length + ' methods';
        }
        if (avgGCEl) {
            // 统计有分辨率数据的结构数量
            const validResData = filteredData.filter(d => 
                d['Resolution(Å)'] && d['Resolution(Å)'] !== 'NA' && d['Resolution(Å)'] !== ''
            );
            avgGCEl.textContent = validResData.length + ' with resolution';
        }
    };

    // --- 覆写 ChartModule：重写两个图表创建函数 ---
    
    // 重写年份图表为结构确定方法图表
    ChartModule.createYearChart = function () {
        console.log("[Structure] 创建结构确定方法图表...");
        
        // 获取所有可能的结构确定方法（基于原始数据）
        const allMethodCounts = {};
        originalData.forEach(d => {
            const method = d['Structure Determination'] || 'Unknown';
            allMethodCounts[method] = (allMethodCounts[method] || 0) + 1;
        });
        const allMethods = Object.keys(allMethodCounts).sort();
        
        // 确定数据源
        let dataForVisualization = [];
        if (nodeInteractionOrder.length === 0) {
            dataForVisualization = [...originalData];
        } else {
            const myIndex = nodeInteractionOrder.indexOf('yearChart');
            if (myIndex === -1) {
                const lastNodeId = nodeInteractionOrder[nodeInteractionOrder.length - 1];
                dataForVisualization = [...nodeFilteredData[lastNodeId]];
            } else if (myIndex === 0) {
                dataForVisualization = [...originalData];
            } else {
                const parentNodeId = nodeInteractionOrder[myIndex - 1];
                dataForVisualization = [...nodeFilteredData[parentNodeId]];
            }
        }
        
        // 计算可视化数据的方法分布
        let visualizationMethodCounts = {};
        dataForVisualization.forEach(d => {
            const method = d['Structure Determination'] || 'Unknown';
            visualizationMethodCounts[method] = (visualizationMethodCounts[method] || 0) + 1;
        });
        
        // 检查当前是否有筛选
        const hasMethodFilter = activeFilters.years.size > 0;
        const hasAnyFilter = nodeInteractionOrder.length > 0;
        
        // 创建柱状图
        const baseColors = allMethods.map((method, i) => morandiColors[i % morandiColors.length]);
        const trace = {
            x: allMethods,
            y: allMethods.map(method => visualizationMethodCounts[method] || 0),
            type: 'bar',
            width: allMethods.map(method =>
                hasMethodFilter && activeFilters.years.has(method)
                    ? highlightConfig.bar.selectedWidth
                    : highlightConfig.bar.defaultWidth
            ),
            marker: {
                color: allMethods.map((method, i) => {
                    if (hasMethodFilter && activeFilters.years.has(method)) {
                        return '#fff';
                    }
                    if (hasAnyFilter && (!visualizationMethodCounts[method] || visualizationMethodCounts[method] === 0)) {
                        return morandiDim;
                    }
                    return baseColors[i];
                }),
                opacity: 1.0,
                line: {
                    width: allMethods.map(method => {
                        if (hasMethodFilter && activeFilters.years.has(method)) {
                            return highlightConfig.bar.borderWidth;
                        }
                        return 1;
                    }),
                    color: allMethods.map((method, i) => {
                        if (hasMethodFilter && activeFilters.years.has(method)) {
                            return baseColors[i];
                        }
                        return 'white';
                    })
                }
            },
            hovertemplate: '<b>Method: %{x}</b><br>' + 
                          'Count: %{y}<br>' +
                          'Click for multi-select filter<extra></extra>',
            hoverlabel: { bgcolor: 'white', bordercolor: morandiHighlight }
        };
        
        const layout = {
            ...chartLayoutBase,
            margin: { l: 60, r: 20, t: 30, b: 80 },
            xaxis: {
                title: 'Structure Determination Method',
                titlefont: { size: 12, color: '#555' },
                tickfont: { size: 10, color: '#555' },
                gridcolor: 'rgba(0,0,0,0.1)',
                showgrid: true,
                tickangle: -45
            },
            yaxis: {
                title: 'Count',
                titlefont: { size: 12, color: '#555' },
                tickfont: { size: 10, color: '#555' },
                gridcolor: 'rgba(0,0,0,0.1)',
                showgrid: true
            }
        };
        
        Plotly.newPlot('yearChart', [trace], layout, chartConfig);
        
        document.getElementById('yearChart').on('plotly_click', function(data) {
            const method = data.points[0].x;
            FilterModule.toggleYearFilter(method);
        });
    };
    
    // 重写类别图表为相位确定策略图表
    ChartModule.createCategoryChart = function () {
        console.log("[Structure] 创建相位确定策略图表...");
        
        // 获取所有可能的相位确定策略（基于原始数据）
        const allPhaseCounts = {};
        originalData.forEach(d => {
            const phase = d['Phase Determination'] || 'Unknown';
            allPhaseCounts[phase] = (allPhaseCounts[phase] || 0) + 1;
        });
        const allPhases = Object.keys(allPhaseCounts).sort();
        
        // 确定数据源
        let dataForVisualization = [];
        if (nodeInteractionOrder.length === 0) {
            dataForVisualization = [...originalData];
        } else {
            const myIndex = nodeInteractionOrder.indexOf('ligandChart');
            if (myIndex === -1) {
                const lastNodeId = nodeInteractionOrder[nodeInteractionOrder.length - 1];
                dataForVisualization = [...nodeFilteredData[lastNodeId]];
            } else if (myIndex === 0) {
                dataForVisualization = [...originalData];
            } else {
                const parentNodeId = nodeInteractionOrder[myIndex - 1];
                dataForVisualization = [...nodeFilteredData[parentNodeId]];
            }
        }
        
        // 计算可视化数据的相位分布
        const visualizationPhaseCounts = {};
        dataForVisualization.forEach(d => {
            const phase = d['Phase Determination'] || 'Unknown';
            visualizationPhaseCounts[phase] = (visualizationPhaseCounts[phase] || 0) + 1;
        });
        
        // 检查是否有相位筛选
        const hasPhaseFilter = activeFilters.categories.size > 0;
        const hasAnyFilter = nodeInteractionOrder.length > 0;
        
        // 创建饼图数据
        const pieData = allPhases.map(phase => {
            const value = visualizationPhaseCounts[phase] || 0;
            return {
                phase: phase,
                count: value,
                isFiltered: hasPhaseFilter && activeFilters.categories.has(phase)
            };
        });
        
        // 只显示有数据的相位
        const displayPhases = pieData.filter(d => d.count > 0).map(d => d.phase);
        const displayValues = pieData.filter(d => d.count > 0).map(d => d.count);
        const isFiltered = pieData.filter(d => d.count > 0).map(d => d.isFiltered);
        
        if (displayPhases.length === 0) {
            Plotly.newPlot('ligandChart', [], {
                ...chartLayoutBase,
                margin: { l: 20, r: 20, t: 20, b: 20 },
                annotations: [{
                    text: 'No phase determination data',
                    xref: 'paper',
                    yref: 'paper',
                    x: 0.5,
                    y: 0.5,
                    xanchor: 'center',
                    yanchor: 'middle',
                    showarrow: false,
                    font: { size: 16, color: '#520049' }
                }]
            }, chartConfig);
            return;
        }
        
        const baseColors = displayPhases.map((phase, i) => morandiColors[i % morandiColors.length]);

        const trace = {
            labels: displayPhases,
            values: displayValues,
            type: 'pie',
            hole: 0.4,
            pull: displayPhases.map((phase, i) =>
                isFiltered[i] ? highlightConfig.pie.selectedOffset : 0
            ),
            marker: {
                colors: displayPhases.map((phase, i) => {
                    if (isFiltered[i]) {
                        return '#fff';
                    }
                    return baseColors[i];
                }),
                line: {
                    color: displayPhases.map((phase, i) => {
                        if (isFiltered[i]) {
                            return baseColors[i];
                        }
                        return 'white';
                    }),
                    width: displayPhases.map((phase, i) => {
                        if (isFiltered[i]) {
                            return highlightConfig.pie.borderWidth;
                        }
                        return 1;
                    })
                }
            },
            textinfo: 'percent',
            textfont: {
                size: 11,
                color: displayPhases.map((phase, i) => isFiltered[i] ? baseColors[i] : 'white')
            },
            hoverinfo: 'label+value+percent',
            hovertemplate: '<b>%{label}</b><br>Count: %{value}<br>Percentage: %{percent}<br><i>Click to filter</i><extra></extra>',
            hoverlabel: { 
                bgcolor: 'white', 
                bordercolor: morandiHighlight,
                font: { size: 12, color: '#333' },
                align: 'left'
            }
        };
        
        const layout = {
            ...chartLayoutBase,
            margin: { l: 20, r: 20, t: 20, b: 20 },
            showlegend: false,
            // 使用原生Plotly悬停模式
            hovermode: 'closest'
        };
        
        // 为饼图使用专用配置，确保使用Plotly原生tooltip
        const pieChartConfig = {
            ...chartConfig,
            displayModeBar: false,
            responsive: true,
            // 禁用自定义tooltip
            modeBarButtonsToRemove: ['toImage', 'sendDataToCloud'],
            // 使用原生悬停
            interaction: {
                mode: 'hover',
                intersect: true
            }
        };
        
        Plotly.newPlot('ligandChart', [trace], layout, pieChartConfig);
        
        document.getElementById('ligandChart').on('plotly_click', function(data) {
            const phase = data.points[0].label;
            FilterModule.toggleCategoryFilter(phase);
        });
    };

    // --- 覆写 ChartModule.createAllCharts：仅生成两个图表 ---
    ChartModule.createAllCharts = function () {
        try {
            console.log("[Structure] 创建结构确定方法及相位确定策略图表...");
            this.createYearChart();
            this.createCategoryChart();
            console.log("[Structure] 图表创建完成");
        } catch (error) {
            console.error("[Structure] 创建图表时发生错误:", error);
        }
    };

    // --- 覆写 FilterModule.updateNodeStateIndicators：只处理两个图表 ---
    if (typeof FilterModule !== 'undefined') {
        const originalUpdateNodeStateIndicators = FilterModule.updateNodeStateIndicators;
        FilterModule.updateNodeStateIndicators = function () {
            const yearChartEl = document.querySelector('#yearChart');
            const ligandChartEl = document.querySelector('#ligandChart');
            if (!yearChartEl || !ligandChartEl) {
                return;
            }
            
            const yearChartHeader = yearChartEl.closest('.chart-wrapper').querySelector('.chart-header');
            const ligandChartHeader = ligandChartEl.closest('.chart-wrapper').querySelector('.chart-header');

            const yearStateIndicator = yearChartHeader.querySelector('.node-state-indicator') || document.createElement('div');
            yearStateIndicator.className = 'node-state-indicator';
            const ligandStateIndicator = ligandChartHeader.querySelector('.node-state-indicator') || document.createElement('div');
            ligandStateIndicator.className = 'node-state-indicator';

            // 清除状态
            yearStateIndicator.textContent = '';
            ligandStateIndicator.textContent = '';

            // 根据交互顺序填充状态（仅 A/B 两层）
            nodeInteractionOrder.forEach((nodeId, index) => {
                const stateText = index === 0 ? 'Node A' : 'Node B';
                if (nodeId === 'yearChart') {
                    yearStateIndicator.textContent = stateText;
                    yearStateIndicator.style.backgroundColor = '#520049';
                } else if (nodeId === 'ligandChart') {
                    ligandStateIndicator.textContent = stateText;
                    ligandStateIndicator.style.backgroundColor = '#520049';
                }
            });

            // 附加到 DOM
            if (!yearChartHeader.querySelector('.node-state-indicator')) {
                yearChartHeader.appendChild(yearStateIndicator);
            }
            if (!ligandChartHeader.querySelector('.node-state-indicator')) {
                ligandChartHeader.appendChild(ligandStateIndicator);
            }
        };
    }

    // --- 覆写FilterModule.calculateSpecificNodeData：处理结构数据的特殊字段 ---
    const originalCalculateSpecificNodeData = FilterModule.calculateSpecificNodeData;
    FilterModule.calculateSpecificNodeData = function(nodeId) {
        console.log(`[Structure] 计算节点 ${nodeId} 的最新数据`);
        
        // 根据节点类型和筛选条件计算数据
        if (nodeId === 'yearChart' && activeFilters.years.size > 0) {
            // 结构确定方法筛选 - 基于 Structure Determination 字段
            nodeFilteredData[nodeId] = originalData.filter(d => 
                activeFilters.years.has(d['Structure Determination'])
            );
            console.log(`更新 ${nodeId} 节点数据: ${nodeFilteredData[nodeId].length} 条记录`);
        } else if (nodeId === 'ligandChart' && activeFilters.categories.size > 0) {
            // 相位确定策略筛选 - 基于 Phase Determination 字段
            nodeFilteredData[nodeId] = originalData.filter(d => 
                activeFilters.categories.has(d['Phase Determination'])
            );
            console.log(`更新 ${nodeId} 节点数据: ${nodeFilteredData[nodeId].length} 条记录`);
        } else {
            // 如果该节点没有应用筛选条件，使用原始数据
            nodeFilteredData[nodeId] = [...originalData];
        }
    };

    // --- 覆写FilterModule.calculateNodeData：处理结构数据的层级筛选 ---
    const originalCalculateNodeData = FilterModule.calculateNodeData;
    FilterModule.calculateNodeData = function() {
        // 首先保存当前冻结节点的数据
        const frozenNodesData = {};
        for (const nodeId in nodeFrozenState) {
            if (nodeFrozenState[nodeId]) {
                frozenNodesData[nodeId] = [...nodeFilteredData[nodeId]];
            }
        }
        
        // 重置未冻结节点的数据
        for (const nodeId in nodeFilteredData) {
            if (!nodeFrozenState[nodeId]) {
                nodeFilteredData[nodeId] = [];
            }
        }
        
        // 如果没有交互，所有节点使用原始数据
        if (nodeInteractionOrder.length === 0) {
            for (const nodeId in nodeFilteredData) {
                nodeFilteredData[nodeId] = [...originalData];
            }
            return;
        }
        
        // 恢复冻结节点的数据
        for (const nodeId in frozenNodesData) {
            nodeFilteredData[nodeId] = [...frozenNodesData[nodeId]];
        }
        
        // 如果交互序列中只有一个节点(A节点)
        if (nodeInteractionOrder.length === 1) {
            const firstNodeId = nodeInteractionOrder[0];
            const firstNodeData = nodeFilteredData[firstNodeId];
            console.log(`[Structure] 只有A节点(${firstNodeId})，数据量: ${firstNodeData.length}`);
            
            // 非交互节点使用A节点的筛选结果
            for (const nodeId in nodeFilteredData) {
                if (nodeId !== firstNodeId && !nodeFrozenState[nodeId]) {
                    nodeFilteredData[nodeId] = [...firstNodeData];
                    console.log(`[Structure] 节点${nodeId}使用A节点数据: ${nodeFilteredData[nodeId].length}`);
                }
            }
            return;
        }
        
        // 处理多节点交互情况
        nodeInteractionOrder.forEach((interactedNodeId, index) => {
            if (index === 0) return; // 跳过A节点，A节点已经计算过了
            
            // 根据层级关系决定使用哪个上级节点的数据
            const parentNodeId = nodeInteractionOrder[index - 1];
            const parentNodeData = nodeFilteredData[parentNodeId];
            
            // 根据当前节点的筛选条件过滤上级节点数据
            if (interactedNodeId === 'yearChart' && activeFilters.years.size > 0) {
                // 基于上级节点数据进行结构确定方法筛选
                nodeFilteredData[interactedNodeId] = parentNodeData.filter(d => 
                    activeFilters.years.has(d['Structure Determination'])
                );
            } else if (interactedNodeId === 'ligandChart' && activeFilters.categories.size > 0) {
                // 基于上级节点数据进行相位确定策略筛选
                nodeFilteredData[interactedNodeId] = parentNodeData.filter(d => 
                    activeFilters.categories.has(d['Phase Determination'])
                );
            } else {
                // 如果没有应用筛选条件，使用上级节点数据
                nodeFilteredData[interactedNodeId] = [...parentNodeData];
            }
            
            console.log(`[Structure] ${String.fromCharCode(65 + index)}节点(${interactedNodeId})筛选后数据: ${nodeFilteredData[interactedNodeId].length}`);
        });
        
        // 剩余未交互节点使用最后一个交互节点的数据
        if (nodeInteractionOrder.length > 0) {
            const lastNodeId = nodeInteractionOrder[nodeInteractionOrder.length - 1];
            const lastNodeData = nodeFilteredData[lastNodeId];
            
            for (const nodeId in nodeFilteredData) {
                if (!nodeInteractionOrder.includes(nodeId) && !nodeFrozenState[nodeId]) {
                    nodeFilteredData[nodeId] = [...lastNodeData];
                    console.log(`[Structure] 未交互节点${nodeId}使用${lastNodeId}数据: ${nodeFilteredData[nodeId].length}`);
                }
            }
        }
        
        console.log("[Structure] 节点数据计算完成，交互顺序:", nodeInteractionOrder.join(" > "));
    };

    // --- 覆写FilterModule.applyFilters：处理结构数据的全局筛选 ---
    const originalApplyFilters = FilterModule.applyFilters;
    FilterModule.applyFilters = function() {
        console.log('[Structure] 应用筛选器 - 当前交互顺序:', nodeInteractionOrder.join(" > "));
        console.log('[Structure] 筛选条件 - 方法:', Array.from(activeFilters.years), '相位:', Array.from(activeFilters.categories));
        
        // 首先，基于所有筛选条件过滤原始数据
        const dataWithAllFilters = originalData.filter(d => {
            // 结构确定方法筛选
            if (activeFilters.years.size > 0 && !activeFilters.years.has(d['Structure Determination'])) {
                return false;
            }
            
            // 相位确定策略筛选
            if (activeFilters.categories.size > 0 && !activeFilters.categories.has(d['Phase Determination'])) {
                return false;
            }
            
            return true;
        });
        
        // 如果筛选后数据为空，但有筛选条件，给出警告
        if (dataWithAllFilters.length === 0 && 
            (activeFilters.years.size > 0 || activeFilters.categories.size > 0)) {
            console.warn('[Structure] 应用所有筛选条件后没有匹配数据');
        }
        
        // 根据节点层级计算每个节点的数据
        this.calculateNodeData();
        
        // 更新全局筛选后数据(用于表格和统计)
        filteredData = dataWithAllFilters.length > 0 ? dataWithAllFilters : [...originalData];
        
        console.log(`[Structure] 筛选后数据: ${filteredData.length}/${originalData.length} 条`);
        
        // 检查筛选后是否有数据
        if (filteredData.length === 0 && (activeFilters.years.size > 0 || activeFilters.categories.size > 0)) {
            console.warn('[Structure] 筛选后没有数据！');
            this.showNoDataWarning();
        } else {
            this.hideNoDataWarning();
        }
        
        // 更新所有图表和统计
        DataModule.updateStatistics();
        ChartModule.createAllCharts();
        UIModule.updateDataSummary();
        this.updateFilterTags();
        TableModule.updateDataTable();
    };

    // --- 仅限结构页面：重写 FilterModule.updateFilterTags，使年份标签显示为 "Methods:" ---
    if (typeof FilterModule !== 'undefined') {
        const originalUpdateFilterTags = FilterModule.updateFilterTags;
        FilterModule.updateFilterTags = function() {
            const tagsContainer = document.getElementById('filterTags');
            if (!tagsContainer) {
                console.warn('filterTags 容器缺失');
                return;
            }
            tagsContainer.innerHTML = '';

            // 颜色映射
            const allMethods = [...new Set(originalData.map(d => d.method))].sort();
            const methodColorMap = {};
            allMethods.forEach((m, i) => {
                methodColorMap[m] = morandiColors[i % morandiColors.length];
            });

            const allCategories = [...new Set(originalData.map(d => d.category))];
            const categoryColorMap = {};
            allCategories.forEach((cat, i) => {
                if (categoryPaletteMap && categoryPaletteMap[cat]) {
                    categoryColorMap[cat] = categoryPaletteMap[cat];
                } else {
                    categoryColorMap[cat] = morandiColors[i % morandiColors.length];
                }
            });

            // 将年份筛选标签前缀改为 Methods
            activeFilters.years.forEach(year => {
<<<<<<< HEAD
                const tag = createFilterTag(`Methods: ${year}`, () => this.toggleYearFilter(year), methodColorMap[year], 'yearChart');
=======
                const tag = createFilterTag(`Methods: ${year}`, () => this.toggleYearFilter(year), methodColorMap[year]);
>>>>>>> 76e440f7
                tagsContainer.appendChild(tag);
            });

            // 类别筛选标签保持不变
            activeFilters.categories.forEach(category => {
<<<<<<< HEAD
                const tag = createFilterTag(`Category: ${category}`, () => this.toggleCategoryFilter(category), categoryColorMap[category], 'ligandChart');
=======
                const tag = createFilterTag(`Category: ${category}`, () => this.toggleCategoryFilter(category), categoryColorMap[category]);
>>>>>>> 76e440f7
                tagsContainer.appendChild(tag);
            });

            // 散点图筛选标签
            if (activeFilters.scatterSelection) {
                const sel = activeFilters.scatterSelection;
                const text = `Range: ${sel.xrange[0].toFixed(0)}-${sel.xrange[1].toFixed(0)}bp, ${sel.yrange[0].toFixed(1)}-${sel.yrange[1].toFixed(1)}%`;
<<<<<<< HEAD
                const tag = createFilterTag(text, () => this.clearScatterSelection(), morandiHighlight, 'scatterChart');
=======
                const tag = createFilterTag(text, () => this.clearScatterSelection(), morandiHighlight);
>>>>>>> 76e440f7
                tagsContainer.appendChild(tag);
            }

            // 显示/隐藏筛选控制区域，与原逻辑保持一致
            const hasActiveFilters = activeFilters.years.size > 0 || 
                                   activeFilters.categories.size > 0 || 
                                   activeFilters.scatterSelection;
            const filterSection = document.querySelector('.filter-controls');
            if (filterSection) {
                filterSection.style.display = hasActiveFilters ? 'block' : 'none';
            }

            // 更新 Reset 按钮状态
            const activeFilterCount = (activeFilters.years.size > 0 ? 1 : 0) + 
                                     (activeFilters.categories.size > 0 ? 1 : 0) + 
                                     (activeFilters.scatterSelection ? 1 : 0);
            const resetBtn = document.getElementById('resetAllFilters');
            if (resetBtn) {
                resetBtn.textContent = `Reset All (${activeFilterCount})`;
                resetBtn.disabled = !hasActiveFilters;
                resetBtn.style.opacity = hasActiveFilters ? '1' : '0.5';
            }

            // 保留节点状态指示器逻辑
            if (typeof this.updateNodeStateIndicators === 'function') {
                this.updateNodeStateIndicators();
            }
        };
    }

    // --- 覆写导出功能：确保structure页面导出与表格显示一致 ---
    if (typeof exportData !== 'undefined') {
        window.exportData = function() {
            // 检查是否有数据可导出
            if (!filteredData || filteredData.length === 0) {
                alert("暂无数据可导出。");
                return;
            }
            
            // 创建CSV内容 - 严格按照structure表格显示的列来导出
            const csvRows = [];
            
            // 标题行 - 导出专用（比表格显示多一列PubMed Link）
            const headers = [
                'No.',
                'Name',
                'Ligand',
                'Structure determination',
                'NDB',
                'Phase determination',
                'Resolution (Å)',
                'Year',
                'PubMed Link'
            ];
            csvRows.push(headers.map(h => `"${h}"`).join(','));
            
            // 数据行 - 严格按照structure表格逻辑处理
            filteredData.forEach((item, index) => {
                // 1. No. - 行号
                const no = index + 1;
                
                // 2. Name - 去除HTML标签
                const name = (item.Name || 'N/A').toString().replace(/<[^>]*>/g, '');
                
                // 3. Ligand - 去除HTML标签
                const ligand = (item.Ligand || 'N/A').toString().replace(/<[^>]*>/g, '');
                
                // 4. Structure determination
                const structureDetermination = (item['Structure Determination'] || 'N/A').toString().replace(/<[^>]*>/g, '');
                
                // 5. NDB - 去除HTML标签
                const ndb = (item.ndb || 'N/A').toString().replace(/<[^>]*>/g, '');
                
                // 6. Phase determination - 去除HTML标签
                const phaseDetermination = (item['Phase Determination'] || 'N/A').toString().replace(/<[^>]*>/g, '');
                
                // 7. Resolution (Å) - 去除HTML标签
                const resolution = (item['Resolution(Å)'] || 'N/A').toString().replace(/<[^>]*>/g, '');
                
                // 8. Year - 去除HTML标签
                const year = (item.Year || 'N/A').toString().replace(/<[^>]*>/g, '');
                
                // 9. PubMed Link - 提取PubMed链接（仅在导出中包含，网页表格中不显示）
                let pubmedLink = 'N/A';
                if (item.Year) {
                    const yearStr = item.Year.toString();
                    const yearParts = yearStr.split(',').map(s => s.trim()).filter(s => s);
                    const pubmedLinks = [];
                    
                    yearParts.forEach(yr => {
                        const yrDigits = (yr.match(/\d{4}/) || [])[0];
                        if (yrDigits && item.pubmedMap && item.pubmedMap[yrDigits]) {
                            pubmedLinks.push(item.pubmedMap[yrDigits]);
                        }
                    });
                    
                    if (pubmedLinks.length > 0) {
                        pubmedLink = pubmedLinks.join(', ');
                    }
                }
                
                // 构建行数据
                const rowData = [no, name, ligand, structureDetermination, ndb, phaseDetermination, resolution, year, pubmedLink];
                const csvRow = rowData.map(val => {
                    const strVal = String(val).replace(/"/g, '""'); // 转义双引号
                    return `"${strVal}"`;
                }).join(',');
                
                csvRows.push(csvRow);
            });
            
            // 创建CSV内容
            const csvContent = csvRows.join('\n');
            const blob = new Blob([csvContent], { type: 'text/csv;charset=utf-8;' });
            
            // 创建下载链接
            const link = document.createElement("a");
            const url = URL.createObjectURL(blob);
            link.setAttribute("href", url);
            link.setAttribute("download", `structure_export_${filteredData.length}_rows.csv`);
            link.style.visibility = 'hidden';
            document.body.appendChild(link);
            link.click();
            document.body.removeChild(link);
            
            console.log(`✅ 已导出结构页面数据 ${filteredData.length} 条记录，包含 ${headers.length} 个字段（表格显示8列，导出增加PubMed Link列）`);
        };
    }

    console.log('dashboard-structures.js 补丁已应用');
})();<|MERGE_RESOLUTION|>--- conflicted
+++ resolved
@@ -823,21 +823,13 @@
 
             // 将年份筛选标签前缀改为 Methods
             activeFilters.years.forEach(year => {
-<<<<<<< HEAD
                 const tag = createFilterTag(`Methods: ${year}`, () => this.toggleYearFilter(year), methodColorMap[year], 'yearChart');
-=======
-                const tag = createFilterTag(`Methods: ${year}`, () => this.toggleYearFilter(year), methodColorMap[year]);
->>>>>>> 76e440f7
                 tagsContainer.appendChild(tag);
             });
 
             // 类别筛选标签保持不变
             activeFilters.categories.forEach(category => {
-<<<<<<< HEAD
                 const tag = createFilterTag(`Category: ${category}`, () => this.toggleCategoryFilter(category), categoryColorMap[category], 'ligandChart');
-=======
-                const tag = createFilterTag(`Category: ${category}`, () => this.toggleCategoryFilter(category), categoryColorMap[category]);
->>>>>>> 76e440f7
                 tagsContainer.appendChild(tag);
             });
 
@@ -845,11 +837,7 @@
             if (activeFilters.scatterSelection) {
                 const sel = activeFilters.scatterSelection;
                 const text = `Range: ${sel.xrange[0].toFixed(0)}-${sel.xrange[1].toFixed(0)}bp, ${sel.yrange[0].toFixed(1)}-${sel.yrange[1].toFixed(1)}%`;
-<<<<<<< HEAD
                 const tag = createFilterTag(text, () => this.clearScatterSelection(), morandiHighlight, 'scatterChart');
-=======
-                const tag = createFilterTag(text, () => this.clearScatterSelection(), morandiHighlight);
->>>>>>> 76e440f7
                 tagsContainer.appendChild(tag);
             }
 
