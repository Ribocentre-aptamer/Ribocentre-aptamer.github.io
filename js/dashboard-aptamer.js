--- conflicted
+++ resolved
@@ -727,32 +727,20 @@
 
     // Year tags
     activeFilters.years.forEach(year => {
-<<<<<<< HEAD
         const tag = createFilterTag(`Year: ${year}`, () => this.toggleYearFilter(year), yearColorMap[year], 'yearChart');
-=======
-        const tag = createFilterTag(`Year: ${year}`, () => this.toggleYearFilter(year), yearColorMap[year]);
->>>>>>> 76e440f7
         tagsContainer.appendChild(tag);
     });
 
     // Category tags
     activeFilters.categories.forEach(category => {
-<<<<<<< HEAD
         const tag = createFilterTag(`Category: ${category}`, () => this.toggleCategoryFilter(category), categoryColorMap[category], 'ligandChart');
-=======
-        const tag = createFilterTag(`Category: ${category}`, () => this.toggleCategoryFilter(category), categoryColorMap[category]);
->>>>>>> 76e440f7
         tagsContainer.appendChild(tag);
     });
 
     // Type tags
     if (activeFilters.types) {
         activeFilters.types.forEach(type => {
-<<<<<<< HEAD
             const tag = createFilterTag(`Type: ${type}`, () => this.toggleTypeFilter(type), typeColorMap[type], 'typeChart');
-=======
-            const tag = createFilterTag(`Type: ${type}`, () => this.toggleTypeFilter(type), typeColorMap[type]);
->>>>>>> 76e440f7
             tagsContainer.appendChild(tag);
         });
     }
@@ -761,11 +749,7 @@
     if (activeFilters.scatterSelection) {
         const sel = activeFilters.scatterSelection;
         const text = `Range: ${sel.xrange[0].toFixed(0)}-${sel.xrange[1].toFixed(0)}bp, ${sel.yrange[0].toFixed(1)}-${sel.yrange[1].toFixed(1)}%`;
-<<<<<<< HEAD
         const tag = createFilterTag(text, () => this.clearScatterSelection(), morandiHighlight, 'scatterChart');
-=======
-        const tag = createFilterTag(text, () => this.clearScatterSelection(), morandiHighlight);
->>>>>>> 76e440f7
         tagsContainer.appendChild(tag);
     }
     
