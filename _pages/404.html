--- conflicted
+++ resolved
@@ -913,7 +913,7 @@
     .then(response => response.json())
     .then(data => {
         const path = window.location.pathname.toLowerCase();
-<<<<<<< HEAD
+
         const slug = decodeURIComponent(
             path
                 .split('/')
@@ -921,17 +921,11 @@
                 .replace(/\.html$/, '')
                 .replace(/[-_]+/g, ' ')
         );
-=======
-        const slug = path.split('/').pop().replace(/\.html$/, '').replace(/-/g, ' ');
->>>>>>> f13c7011
         const tokens = slug.split(/\s+/).filter(Boolean);
         if (!tokens.length) return;
 
         const matches = data
-<<<<<<< HEAD
             .filter(item => !/404\.html$/.test(item.url))
-=======
->>>>>>> f13c7011
             .map(item => {
                 const haystack = (item.title + ' ' + item.url).toLowerCase();
                 const count = tokens.filter(t => haystack.includes(t)).length;
