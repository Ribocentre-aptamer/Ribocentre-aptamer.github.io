<!-- 外部导航栏 (GZNL) -->
<div class="navbar-expand-lg navbar-dark"
  style='background-color: #333333; border-radius: 0; margin-bottom: 0; border: 0; height: 30px; position: relative; z-index: 1100;' role="navigation">
  <div class="container-fluidmiao" style='height: 30px; max-width: 1000px; position: relative;'>
    <!-- 移动端折叠按钮 -->
    <button class="navbar-toggler external-toggler" type="button" style="position: absolute; right: 10px; top: 3px; padding: 2px 5px; display: none;">
      <span style="color: white; font-size: 18px;">☰</span>
    </button>
    
    <ul class="nav navbar-nav navbar-right external-nav" style='height: 30px;'>
      <li><a style='display: inline; padding: 15px 15px 5px 5px; line-height: 30px;' class="nav-link-0"
          href="https://www.gznl.org/">
          <img src="{{ site.url }}{{ site.baseurl }}/images/header/home.svg"
            style='height: 20px; width: auto; margin: 0;'>
          Home</a></li>
      <li><a style='display: inline; padding: 15px 15px 5px 5px; line-height: 30px;' class="nav-link-0"
          href="https://www.gznl.org/database/">
          <img src="{{ site.url }}{{ site.baseurl }}/images/header/database.svg"
            style='height: 20px; width: auto; margin: 0;'>
          Database</a></li>
      <li><a style='display: inline; padding: 15px 15px 5px 5px; line-height: 30px;' class="nav-link-0"
          href="https://www.gznl.org/research/">
          <img src="{{ site.url }}{{ site.baseurl }}/images/header/research.svg"
            style='height: 20px; width: auto; margin: 0;'>
          Research</a></li>
      <li><a style='display: inline; padding: 15px 15px 5px 5px; line-height: 30px;' class="nav-link-0"
          href="https://www.gznl.org/aboutus/">
          <img src="{{ site.url }}{{ site.baseurl }}/images/header/aboutus.svg"
            style='height: 20px; width: auto; margin: 0;'>
          About us</a></li>
      <!-- <li><a style='display: inline; padding: 15px 15px 5px 5px; line-height: 30px;' class="nav-link-0"
          href="javascript:void(0);" onclick="var searchInput = document.getElementById('search-box-header'); if(searchInput) { searchInput.focus(); searchInput.dispatchEvent(new Event('focus')); } var externalNav = document.querySelector('.external-nav'); if(externalNav && externalNav.classList.contains('show')) { externalNav.classList.remove('show'); }">
          <img src="{{ site.url }}{{ site.baseurl }}/images/header/search.svg"
            style='height: 20px; width: auto; margin: 0;'>
          Search</a></li> -->
      <li><a style='display: inline; padding: 15px 15px 5px 5px; line-height: 30px;' class="nav-link-0"
          href="https://gzlab.ac.cn/">
          GZNL-RDC
          <img src="{{ site.url }}{{ site.baseurl }}/images/header/gznl2.svg"
            style='height: 20px; width: auto; margin: 0;'>
        </a></li>
    </ul>
  </div>
</div>

<!-- 首页搜索区域 -->
<!-- 原本设计高级搜索界面没有header，现在放出来。 -->
<div class="full-width-image">
  <div class="search-box">
    <div class="search">
      <h1>GZNL's Respiratory Data Centre, GZNL-RDC</h1>
      <div class="i"><img src="/images/logo.svg">
        <h1><b>Ribocentre-aptamer</b></h1>
      </div>
      <p>A database of RNA aptamers</p>

      <!-- Google 风格搜索框 -->
      <div class="google-search-container">
        <div class="search-input-container">
          <div class="search-icon" id="search-button-header">
            <svg xmlns="http://www.w3.org/2000/svg" width="20" height="20" fill="#9aa0a6" class="bi bi-search"
              viewBox="0 0 16 16">
              <path
                d="M11.742 10.344a6.5 6.5 0 1 0-1.397 1.398h-.001c.03.04.062.078.098.115l3.85 3.85a1 1 0 0 0 1.415-1.414l-3.85-3.85a1.007 1.007 0 0 0-.115-.1zM12 6.5a5.5 5.5 0 1 1-11 0 5.5 5.5 0 0 1 11 0z" />
            </svg>
          </div>
          <input type="text" id="search-box-header" class="google-search-input" placeholder="Search RNA aptamers..."
            aria-label="Search keywords" autocomplete="off">
        </div>
        <div class="search-results-wrapper">
          <div id="search-results-header" class="search-results-container" style="display: none;"></div>
        </div>
      </div>

      <p>Example:
        <a class="tip" href="{{ site.url }}{{ site.baseurl }}/Ribocentre-aptamer/">RNA aptamer</a>&nbsp;&nbsp;
        <!-- <a class="tip" href="{{ site.url }}{{ site.baseurl }}/SELEX/">SELEX</a>&nbsp;&nbsp; -->
        <a class="tip" href="{{ site.url }}{{ site.baseurl }}/_posts/ATP-aptamer" target="_blank">ATP aptamer</a>&nbsp;&nbsp;
        <a class="tip" href="{{ site.url }}{{ site.baseurl }}/structures/">Structure</a>&nbsp;&nbsp;
      </p>
    </div>
  </div>
</div>

<!-- 内部导航栏 (Aptamer) -->
<div class="navbar navbar-expand-lg navbar-dark bg-primary" style='border-radius: 0; border: 0;' role="navigation">
  <div class="container-fluidmiao" style='max-width: 75%; position: relative;'>
    <div class="navbar-header">
      <button type="button" class="navbar-toggle collapsed internal-toggler" data-toggle="collapse" data-target="#navbar-collapse-1"
        aria-expanded="false" style="position: absolute; right: 10px; top: 10px;">
        <span class="sr-only">Toggle navigation</span>
        <span class="icon-bar"></span>
        <span class="icon-bar"></span>
        <span class="icon-bar"></span>
      </button>
      <a class="navbar-brand" href="{{ site.url }}{{ site.baseurl }}/">
        <img class="navbar-brand" src="{{ site.url }}{{ site.baseurl }}/images/aptamer-logo.svg"
          style='height: auto; max-height: 50px; width: auto; margin: 0; padding: 5px;' alt="logo">
      </a>
    </div>
    <div class="collapse navbar-collapse" id="navbar-collapse-1">
      <ul class="nav navbar-nav navbar-right">
        <li><a class="nav-link-1" href="{{ site.url }}{{ site.baseurl }}/">Home</a></li>
        
        <!-- Aptamers 下拉菜单 -->
        <li class="dropdown">
          <a href="#" class="nav-link-1 dropdown-toggle" data-toggle="dropdown" role="button" aria-haspopup="true" aria-expanded="false">
            Aptamers <span class="caret"></span>
          </a>
          <ul class="dropdown-menu">
            <li><a href="{{ site.url }}{{ site.baseurl }}/Ribocentre-aptamer/">Aptamers</a></li>
            <!-- SELEX按钮先注释掉，图片的问题很大 -->
            <!-- <li><a href="{{ site.url }}{{ site.baseurl }}/SELEX/">SELEX</a></li> -->
            <li><a href="{{ site.url }}{{ site.baseurl }}/fluorescence/">Fluorescence</a></li>
          </ul>
        </li>
        
        <li><a class="nav-link-1" href="{{ site.url }}{{ site.baseurl }}/applications/">Applications</a></li>
        <li><a class="nav-link-1" href="{{ site.url }}{{ site.baseurl }}/publications/">Publications</a></li>
        
        <!-- Download 下拉菜单 -->
        <li class="dropdown">
          <a href="#" class="nav-link-1 dropdown-toggle" data-toggle="dropdown" role="button" aria-haspopup="true" aria-expanded="false">
            Download <span class="caret"></span>
          </a>
          <ul class="dropdown-menu">
            <li><a href="{{ site.url }}{{ site.baseurl }}/sequences/">Sequences</a></li>
            <li><a href="{{ site.url }}{{ site.baseurl }}/structures/">Structures</a></li>
          </ul>
        </li>
        
        <li><a class="nav-link-1" href="{{ site.url }}{{ site.baseurl }}/advanced-search/">Search</a></li>
        <li><a class="nav-link-1" href="{{ site.url }}{{ site.baseurl }}/helps/">Help</a></li>
      </ul>
    </div>
  </div>
</div>

<style>
  /* 首页搜索区域样式 */
  .full-width-image {
    width: 100%;
    height: 350px;
    overflow: hidden;
    border-radius: 0;
    margin-top: 0;
    margin-bottom: 0;
    position: relative;
    background: url(../../images/homepicture2.jpeg) no-repeat;
    background-size: cover;
    background-position: center;
  }

  .search-box {
    height: 100%;
    width: 72%;
    margin: 0 auto;
    display: flex;
    align-items: center;
  }

  .search {
    padding: 0 20px;
    background: #fff;
    position: absolute;
    width: 100%;
    max-width: 600px;
  }

  .search h1 {
    font-size: 20px;
  }

  .search .i {
    display: flex;
    align-items: center;
  }

  .search .i img {
    width: 70px;
    object-fit: contain;
  }

  .search .i h1 {
    font-size: 28px;
    font-weight: 700;
    margin-left: 10px;
  }

  .search .tip {
    font-size: 14px;
    margin-top: 10px;
  }

  /* Google风格搜索框 */
  .google-search-container {
    position: relative;
    width: 100%;
    margin-bottom: 20px;
    z-index: 1015; /* 适当的z-index */
  }

  .search-input-container {
    display: flex;
    width: 100%;
    position: relative;
    align-items: center;
    background-color: white;
    border: 1px solid #dfe1e5;
    border-radius: 24px;
    box-shadow: 0 1px 6px rgba(32, 33, 36, 0.28);
    height: 44px;
  }

  .search-input-container:hover,
  .search-input-container:focus-within {
    box-shadow: 0 1px 6px rgba(32, 33, 36, 0.38);
    border-color: rgba(223, 225, 229, 0);
  }

  .search-icon {
    display: flex;
    align-items: center;
    justify-content: center;
    padding: 0 14px;
    cursor: pointer;
  }

  .google-search-input {
    flex: 1;
    height: 100%;
    border: none;
    outline: none;
    font-size: 16px;
    background: transparent;
    width: 100%;
    padding: 0 16px 0 0;
    margin-bottom: 0;
  }

  /* 搜索结果样式 */
  .search-results-wrapper {
    position: absolute;
    top: 100%;
    left: 0;
    width: 100%;
    z-index: 1020; /* 确保高于导航菜单 */
    margin-top: 5px;
  }

  .search-results-container {
    position: relative;
    width: 100%;
    background-color: white;
    border-radius: 8px;
    box-shadow: 0 5px 20px rgba(0, 0, 0, 0.25);
    z-index: 1020; /* 确保高于导航菜单 */
    margin-top: 5px;
    max-height: 80vh;
    overflow-y: auto;
  }

  .search-result-item {
    padding: 15px;
    border-bottom: 1px solid #eee;
    cursor: pointer;
    display: flex;
    flex-direction: column;
    transition: background-color 0.2s ease;
  }

  .search-result-item:last-child {
    border-bottom: none;
  }

  .search-result-item:hover {
    background-color: #f8f9fa;
  }

  .search-result-item h4 {
    margin: 0 0 5px 0;
    color: #1a73e8;
    font-size: 18px;
    font-weight: 500;
  }

  .search-result-item h4 a {
    color: #520049;
    text-decoration: none;
    font-weight: 600;
  }

  .search-result-item h4 a:hover {
    color: #3d0037;
    text-decoration: underline;
  }

  .search-result-item .category {
    color: #70757a;
    font-size: 12px;
    margin-bottom: 8px;
    font-weight: 500;
  }

  .search-result-item .content-preview {
    margin: 5px 0 8px 0;
    color: #4d5156;
    font-size: 14px;
    line-height: 1.58;
    display: -webkit-box;
    -webkit-line-clamp: 2;
    -webkit-box-orient: vertical;
    overflow: hidden;
  }

  .search-result-item .tags {
    font-size: 12px;
    font-weight: 500;
  }

  .search-result-item .date {
    font-size: 12px;
    color: #999;
  }

  .search-result-meta {
    display: flex;
    justify-content: space-between;
    margin-top: 5px;
    font-size: 12px;
    color: #70757a;
  }

  .keyword-highlight {
    background-color: #ffeaa7;
    font-weight: bold;
    padding: 0 2px;
  }

  .no-results-message {
    padding: 20px;
    text-align: center;
    color: #4d5156;
    font-size: 16px;
  }

  /* 分页样式 */
  .search-pagination {
    display: flex;
    justify-content: center;
    align-items: center;
    padding: 15px 20px;
    border-top: 1px solid #eee;
    background: #f8f9fa;
    gap: 8px;
  }

  .page-btn {
    margin: 0;
    padding: 8px 12px;
    background: white;
    border: 1px solid #dee2e6;
    border-radius: 6px;
    color: #520049;
    font-size: 14px;
    cursor: pointer;
    transition: all 0.2s ease;
    min-width: 36px;
    height: 36px;
    display: flex;
    align-items: center;
    justify-content: center;
    font-weight: 500;
  }

  .page-btn:hover {
    background: #e8f0fe;
    border-color: #520049;
    transform: translateY(-1px);
    box-shadow: 0 2px 4px rgba(82, 0, 73, 0.2);
  }

  .page-btn.active {
    background: #520049;
    color: white;
    border-color: #520049;
    box-shadow: 0 2px 8px rgba(82, 0, 73, 0.3);
  }

  .page-btn:active {
    transform: translateY(0);
  }

  /* 搜索统计样式 */
  .search-stats {
    padding: 10px 20px;
    text-align: center;
    font-size: 12px;
    color: #6c757d;
    background: #f8f9fa;
    border-top: 1px solid #eee;
    font-style: italic;
  }

  /* 导航栏样式 */
  .nav-link-1 {
    font-size: 20px !important;
    color: #ffffff !important;
    text-decoration: none;
    padding: 15px 15px 5px 5px;
    line-height: 30px;
    transition: color 0.3s ease;
  }

  .nav-link-1:hover {
    color: #520049 !important;
    text-decoration: none;
  }

  /* 下拉菜单样式 */
  .dropdown {
    position: relative;
  }
  
  .dropdown-toggle {
    cursor: pointer;
  }

  .dropdown-toggle:focus {
    outline: none;
  }
  
  /* 修复焦点状态问题 */
  .dropdown-toggle:not(:hover):not(.open) {
    color: #ffffff !important;
    background-color: transparent !important;
  }
  
  /* 确保按钮鼠标移走时会恢复原状 */
  .nav-link-1:not(:hover):not(.open) {
    color: #ffffff !important;
    background-color: transparent !important;
  }
  
  .caret {
    display: inline-block;
    width: 0;
    height: 0;
    margin-left: 5px;
    vertical-align: middle;
    border-top: 4px solid;
    border-right: 4px solid transparent;
    border-left: 4px solid transparent;
    transition: transform 0.3s ease;
  }
  
  .dropdown.open .caret {
    transform: rotate(180deg);
  }
  
  .dropdown-menu {
    position: absolute;
    top: 100%;
    left: 0;
    z-index: 1000;
    display: none;
    float: left;
    min-width: 160px;
    padding: 8px 0;
    margin: 2px 0 0;
    font-size: 16px;
    text-align: left;
    list-style: none;
    background-color: #ffffff;
    border: 1px solid rgba(0, 0, 0, .15);
    border-radius: 6px;
    box-shadow: 0 6px 12px rgba(0, 0, 0, .175);
    opacity: 0;
    transform: translateY(-10px);
    transition: all 0.3s ease;
  }
  
  .dropdown.open .dropdown-menu {
    display: block;
    opacity: 1;
    transform: translateY(0);
  }
  
  .dropdown-menu > li > a {
    display: block;
    padding: 10px 20px;
    color: #333;
    text-decoration: none;
    font-size: 16px;
    transition: all 0.3s ease;
        }

  .dropdown-menu > li > a:hover {
    color: #520049;
    background-color: #f5f5f5;
    text-decoration: none;
  }

  /* 下拉菜单状态控制 */
  .dropdown.open > .nav-link-1 {
    color: #520049 !important;
    text-decoration: none;
  }
  /* 新增：如果按钮本身没被 hover，则保持白色 */
  .dropdown.open > .nav-link-1:not(:hover) {
    color: #ffffff !important;
  }
  .dropdown:not(.open) > .nav-link-1:not(:hover) {
    color: #ffffff !important;
  }

  /* 修复导航栏底部间距，否则这是一个默认的逻辑22px */
  .navbar {
    margin-bottom: 0 !important;
}

  /* Logo样式 */
  .navbar-brand {
    display: flex;
    align-items: center;
    transition: all 0.3s ease;
  }
  
  .navbar-brand img {
    transition: all 0.3s ease;
  }
  
  /* 响应式设计 */
  @media (max-width: 1200px) {
    .navbar-brand img {
      max-height: 40px;
    }
    
    .nav-link-1 {
      font-size: 16px !important;
      padding: 10px 8px !important;
    }

    .dropdown-menu {
      position: static;
      display: none;
      float: none;
      width: auto;
      margin-top: 0;
      background-color: rgba(0, 0, 0, 0.1);
      border: 0;
      box-shadow: none;
      border-radius: 0;
    }
    
    .dropdown.open .dropdown-menu {
      display: block;
      opacity: 1;
      transform: none;
    }
    
    .dropdown-menu > li > a {
      padding: 8px 20px;
      color: #ffffff;
    }
    
    .dropdown-menu > li > a:hover {
      color: #ffffff; 
      background-color: rgba(255, 255, 255, 0.1);
    }
    
    /* 外部导航栏响应式 */
    .navbar-toggler.external-toggler {
      display: block !important;
      z-index: 1001;
      background: transparent;
      border: none;
      cursor: pointer;
      position: absolute;
      right: 10px;
      top: 3px;
    }
    
    /* 这是外部导航栏折叠按钮的样式 */
    .external-nav {
      display: none;
      position: absolute;
      top: 30px;
      right: 0;
      background-color: #333333;
      z-index: 10000;
      width: 200px;
      height: auto !important;
      padding: 10px 0;
      box-shadow: 0 2px 5px rgba(0,0,0,0.2);
    }
    
    .external-nav.show {
      display: block;
      position: absolute;
      max-height: calc(100vh - 50px);
      overflow-y: auto;
    }
    
    .external-nav li {
      display: block;
      width: 100%;
    }
    
    .external-nav li a {
      display: block !important;
      padding: 8px 15px !important;
      line-height: 20px !important;
    }
    
    /* 内部导航栏响应式 */
    .navbar-toggle.internal-toggler {
      display: block !important;
      margin-right: 0;
      margin-top: 0;
      border: 1px solid rgba(255,255,255,0.5);
      padding: 7px 10px;
      position: absolute;
      right: 10px;
      top: 10px;
      z-index: 1001;
    }
    
    .navbar-toggle.internal-toggler .icon-bar {
      display: block;
      width: 22px;
      height: 2px;
      background-color: #fff;
      margin: 4px 0;
    }
    
    #navbar-collapse-1 {
      position: absolute;
      top: 50px;
      left: 0;
      right: 0;
      background-color: #520049;
      z-index: 10000;
      max-height: 0;
      overflow: hidden;
      transition: max-height 0.3s ease;
      pointer-events: none; /* 禁用交互 */
      visibility: hidden; /* 完全隐藏元素 */
    }
    
    #navbar-collapse-1.show {
      max-height: 500px;
      pointer-events: auto; /* 恢复交互 */
      visibility: visible; /* 显示元素 */
    }
    
    #navbar-collapse-1 ul.navbar-nav {
      margin: 0;
      padding: 10px 0;
      width: 100%;
    }
    
    #navbar-collapse-1 ul.navbar-nav > li {
      display: block;
      float: none;
      width: 100%;
    }
  }
  
  @media (max-width: 480px) {
    .navbar-brand img {
      max-height: 35px;
    }
    
    .nav-link-1 {
      font-size: 14px !important;
      padding: 8px 6px !important;
    }
  }
</style>

<!-- JavaScript -->
<script src="{{ site.baseurl }}/js/search-utils.js"></script>
<script>
document.addEventListener('DOMContentLoaded', function() {
  // 初始化Simple Jekyll Search
  var searchInput = document.getElementById('search-box-header');
  var resultsContainer = document.getElementById('search-results-header');
  var searchButton = document.getElementById('search-button-header');

  // 使用改进的搜索模块（基于现有的SearchModule）
  if (searchInput && resultsContainer && searchButton) {
    // 创建简化的搜索处理器
    var headerSearchHandler = {
      searchTimeout: null,
      
      async performSearch(query) {
        if (!query) {
          resultsContainer.style.display = 'none';
          return;
        }

        // 显示加载状态
        resultsContainer.innerHTML = '<div class="no-results-message">Searching...</div>';
        resultsContainer.style.display = 'block';

        const searchPaths = ['{{ site.baseurl }}/search.json', './search.json', '/search.json', 'search.json'];
        try {
          let data = await SearchUtils.fetchData(searchPaths);
          data = this.enhanceRecords(data);
          this.processSearchResults(data, query);
        } catch (err) {
          console.error('搜索数据加载失败:', err);
          resultsContainer.innerHTML = '<div class="no-results-message">Unable to load search data, please try the standalone search page</div>';
        }
      },

      processSearchResults(data, query) {

        // 限制结果数量
        const results = SearchUtils.processResults(data, query);
        const limitedResults = results.slice(0, 1000);
        this.renderResults(limitedResults, query);
      },

      enhanceRecords(records) {
        return records.map(item => {
          if (!item.result_type) {
            item.result_type = item.is_sequence ? 'sequence' : 'page';
          }
          const rawTags = item.meta_tags || item.tags;
          if (rawTags) {
            const tagMap = this.parseTagsToMap(rawTags);
            item.structured_tags = tagMap;
            if (!item.target_type && tagMap['Type']) item.target_type = tagMap['Type'];
            if (!item.pub_year && tagMap['Year']) item.pub_year = parseInt(tagMap['Year']);

            const lenMatches = rawTags.match(/Length\s*:\s*(\d+)/gi);
            if (lenMatches && lenMatches.length) {
              const vals = lenMatches.map(m => parseInt(m.split(':')[1])).filter(v => !isNaN(v));
              if (vals.length) {
                const min = Math.min(...vals);
                const max = Math.max(...vals);
                if (!item.sequence_length) item.sequence_length = min;
                item.sequence_length_range = min === max ? `${min}` : `${min}-${max}`;
              }
            }

            const gcMatches = rawTags.match(/GC\s*:\s*([\d\.]+)/gi);
            if (gcMatches && gcMatches.length) {
              const vals = gcMatches.map(m => parseFloat(m.split(':')[1])).filter(v => !isNaN(v));
              if (vals.length) {
                const min = Math.min(...vals);
                const max = Math.max(...vals);
                const gcVal = Number(min.toFixed(2));
                if (item.gc_content === undefined) item.gc_content = gcVal;
                item.gc_content_range = min === max ? `${gcVal}` : `${min.toFixed(2)}-${max.toFixed(2)}`;
              }
            }

          if (tagMap['Category'] && !item.category_value) item.category_value = tagMap['Category'];

          const namedMatches = (item.meta_tags || rawTags).match(/Named\s*:/gi);
          if (namedMatches && namedMatches.length) {
            item.aptamer_count = namedMatches.length;
          }
        }
        return item;
      });
      },

      parseTagsToMap(tagsStr) {
        if (!tagsStr) return {};
        const tagMap = {};
        if (tagsStr.includes('Category:') || tagsStr.includes('Type:')) {
          const tagLines = tagsStr.split(/\n|,/).filter(line => line.trim());
          tagLines.forEach(line => {
            const cleanLine = line.replace(/^\s*-\s*/, '').trim();
            const colonMatch = cleanLine.match(/^([^:]+):\s*(.+)$/);
            if (colonMatch) {
              const [, key, value] = colonMatch;
              const keyTrimmed = key.trim();
              if (tagMap[keyTrimmed] === undefined) {
                tagMap[keyTrimmed] = value.trim();
              }
            } else if (cleanLine) {
              tagMap[cleanLine] = true;
            }
          });
          return tagMap;
        }

        const tagItems = tagsStr.split(/,\s*/g);
        tagItems.forEach(tag => {
          const colonMatch = tag.match(/^([^:]+):\s*(.+)$/);
          if (colonMatch) {
            const [, key, value] = colonMatch;
            tagMap[key.trim()] = value.trim();
            return;
          }
          tagMap[tag.trim()] = true;
        });
        return tagMap;
      },

      generateSequenceSearchQuery(item) {
        if (item.structured_tags && item.structured_tags['Ligand']) {
          return item.structured_tags['Ligand'];
        }
        if (item.content && item.content.includes('Ligand:')) {
          const m = item.content.match(/Ligand:\s*([^|,]+)/i);
          if (m && m[1]) return m[1].trim();
        }
        if (item.title) {
          let titleQuery = item.title
            .replace(/\s*aptamer\s*/gi, ' ')
            .replace(/\s*binding\s*/gi, ' ')
            .replace(/\s*RNA\s*/gi, ' ')
            .replace(/\s*DNA\s*/gi, ' ')
            .replace(/\s*sequence\s*/gi, ' ')
            .replace(/\s+/g, ' ')
            .trim();
          const words = titleQuery.split(' ').filter(w => w.length > 2);
          if (words.length) return words.slice(0, 2).join(' ');
        }
        if (item.structured_tags && item.structured_tags['Type']) {
          return item.structured_tags['Type'];
        }
        return item.title ? item.title.split(' ').slice(0, 2).join(' ') : 'aptamer';
      },

      setupSequencesAccessHandlers(container) {
        if (this.sequencesAccessHandler) {
          container.removeEventListener('click', this.sequencesAccessHandler);
        }
        this.sequencesAccessHandler = (event) => {
          const btn = event.target.closest('.tag-sequences-btn');
          if (!btn) return;
          event.preventDefault();
          event.stopPropagation();
          const searchQuery = btn.getAttribute('data-search-query');
          if (searchQuery) {
            const url = `/sequences/?search=${encodeURIComponent(searchQuery)}`;
            window.open(url, '_blank');
          }
        };
        container.addEventListener('click', this.sequencesAccessHandler);
      },

      setupSequenceToggleHandlers(container) {
        container.removeEventListener('click', this.sequenceToggleHandler);
        this.sequenceToggleHandler = (e) => {
          if (!e.target.classList.contains('btn-toggle-sequence')) return;
          e.preventDefault();
          e.stopPropagation();
          const btn = e.target;
          const seqContainer = btn.closest('.sequence-content');
          const fullSequence = btn.getAttribute('data-full');
          if (!fullSequence) return;
          const isMore = btn.textContent.includes('Show more') || btn.textContent.includes('Show full');
          if (isMore) {
            const isMatchView = btn.closest('.sequence-matched') !== null;
            seqContainer.innerHTML = `<div class="sequence-info-row"><strong>Sequence:</strong><span class="sequence-text">${fullSequence}</span><button class="btn-toggle-sequence" data-full="${fullSequence}" data-mode="${isMatchView ? 'match' : 'truncate'}">Show less</button></div>`;
          } else {
            const truncated = fullSequence.substring(0, 40);
            seqContainer.innerHTML = `<div class="sequence-info-row"><strong>Sequence:</strong><span class="sequence-text">${truncated}...</span><button class="btn-toggle-sequence" data-full="${fullSequence}">Show more</button></div>`;
          }
        };
        container.addEventListener('click', this.sequenceToggleHandler);
      },

             currentPage: 1,
       resultsPerPage: 5,
       allResults: [],

       renderResults(results, query) {
         this.allResults = results;
         this.currentPage = 1;
         
         if (results.length === 0) {
           resultsContainer.innerHTML = '<div class="no-results-message">No relevant results found, please try other keywords.</div>';
           return;
         }

         this.renderPage();
       },

       renderPage() {
         const query = searchInput.value.trim();
         const totalPages = Math.ceil(this.allResults.length / this.resultsPerPage);
         const startIndex = (this.currentPage - 1) * this.resultsPerPage;
         const endIndex = Math.min(startIndex + this.resultsPerPage, this.allResults.length);
         const currentResults = this.allResults.slice(startIndex, endIndex);

        let html = '';
        currentResults.forEach((item, index) => {
          const highlightedTitle = this.highlightKeywords(item.title || 'Untitled', query);
          let contentPreview = '';
          if (item.content) {
            if (item.result_type === 'sequence' && item.content.includes('Sequence:')) {
              const seqMatch = item.content.match(/Sequence:\s*([ACGTU\s]+)/i);
              if (seqMatch && seqMatch[1]) {
                const sequence = seqMatch[1].trim();
                const maxVisibleLength = 40;
                const isSearchingSequence = query && /[ACGTU]{2,}/i.test(query);
                if (isSearchingSequence) {
                  const queryRegex = new RegExp(query.replace(/[ACGTU]+/ig, m => m.split('').join('[\\s]*')), 'ig');
                  let match; const matches = [];
                  while ((match = queryRegex.exec(sequence)) !== null) {
                    matches.push({ index: match.index, length: match[0].length, text: match[0] });
                  }
                  if (matches.length > 0) {
                    const firstMatch = matches[0];
                    const contextBefore = 10, contextAfter = 10;
                    const startIdx = Math.max(0, firstMatch.index - contextBefore);
                    const endIdx = Math.min(sequence.length, firstMatch.index + firstMatch.length + contextAfter);
                    const before = sequence.substring(startIdx, firstMatch.index);
                    const matchText = sequence.substring(firstMatch.index, firstMatch.index + firstMatch.length);
                    const after = sequence.substring(firstMatch.index + firstMatch.length, endIdx);
                    const displaySeq = `${startIdx > 0 ? '...' : ''}${before}<span class="sequence-match">${matchText}</span>${after}${endIdx < sequence.length ? '...' : ''}`;
                    contentPreview = `<div class="sequence-content"><div class="sequence-info-row"><strong>Sequence Match:</strong><span class="sequence-text">${displaySeq}</span><button class="btn-toggle-sequence" data-full="${sequence}">Show full</button></div>`;
                  } else if (sequence.length > maxVisibleLength) {
                    contentPreview = `<div class="sequence-content"><div class="sequence-info-row"><strong>Sequence:</strong><span class="sequence-text">${sequence.substring(0, maxVisibleLength)}...</span><button class="btn-toggle-sequence" data-full="${sequence}">Show more</button></div>`;
                  } else {
                    contentPreview = `<div class="sequence-content"><div class="sequence-info-row"><strong>Sequence:</strong><span class="sequence-text">${sequence}</span></div>`;
                  }

                  const info = [];
                  if (item.named && item.named.trim()) {
                    info.push(`<strong>Sequence Name:</strong> ${this.highlightKeywords(item.named.trim(), query)}`);
                  }
                  if (item.content.includes('Ligand:')) {
                    const lm = item.content.match(/Ligand:\s*([^|]+)/i); if (lm && lm[1]) info.push(`<strong>Ligand:</strong> ${this.highlightKeywords(lm[1].trim(), query)}`);
                  }
                  if (info.length >= 2) {
                    contentPreview += `<div class="sequence-info-row">${info.slice(0,2).join(' | ')}</div>`;
                    for (let i=2;i<info.length;i++) contentPreview += `<div class="sequence-info-row">${info[i]}</div>`;
                  } else if (info.length === 1) {
                    contentPreview += `<div class="sequence-info-row">${info[0]}</div>`;
                  }
                  if (item.content.includes('Affinity:')) {
                    const am = item.content.match(/Affinity:\s*([^|]+)/i); if (am && am[1]) contentPreview += `<div class="sequence-info-row"><strong>Affinity:</strong> ${this.highlightKeywords(am[1].trim(), query)}</div>`;
                  }
                  contentPreview += `</div>`;
                } else if (sequence.length > maxVisibleLength) {
                  contentPreview = `<div class="sequence-content"><div class="sequence-info-row"><strong>Sequence:</strong><span class="sequence-text">${sequence.substring(0, maxVisibleLength)}...</span><button class="btn-toggle-sequence" data-full="${sequence}">Show more</button></div></div>`;
                } else {
                  contentPreview = `<div class="sequence-content"><div class="sequence-info-row"><strong>Sequence:</strong><span class="sequence-text">${sequence}</span></div></div>`;
                }
              } else {
                contentPreview = this.getContentPreview(item.content, query);
              }
            } else {
              contentPreview = this.getContentPreview(item.content, query);
            }
          }

<<<<<<< HEAD
=======

>>>>>>> d61015a0
          // ===== Tags (show Target type and multi-aptamer flag) =====
          const tags = [];
          if (item.structured_tags && item.structured_tags['Type']) {
            tags.push(`<span class="tag tag-type">Target: ${item.structured_tags['Type']}</span>`);
          } else if (item.tags && item.tags.includes('Type:')) {
            const typeMatch = item.tags.match(/Type:([^,]+)/i);
            if (typeMatch && typeMatch[1]) {
              tags.push(`<span class="tag tag-type">Target: ${typeMatch[1].trim()}</span>`);
            }
          }
          if (item.result_type === 'page' && item.aptamer_count) {
            const searchQuery = this.generateSequenceSearchQuery(item);
            const label = item.aptamer_count > 1 ? `${item.aptamer_count} Sequences` : '1 Sequence';
            tags.push(`<button class="tag tag-sequences-btn" data-search-query="${searchQuery}" title="View all ${item.aptamer_count} sequences from this page"><i class="fas fa-dna"></i> ${label}</button>`);
          }

          // ===== Meta information =====
          const metaItems = [];
          const yearInfo = item.pub_year || (item.date ? item.date.split('-')[0] : 'Unknown');
          metaItems.push(`<span class="meta-item"><i class="fas fa-calendar"></i> Year: ${yearInfo}</span>`);

          if (item.sequence_length_range) {
            metaItems.push(`<span class="meta-item"><i class="fas fa-ruler"></i> Length: ${item.sequence_length_range} bp</span>`);
          } else if (item.sequence_length) {
            metaItems.push(`<span class="meta-item"><i class="fas fa-ruler"></i> Length: ${item.sequence_length} bp</span>`);
          }

          if (item.gc_content_range) {
            metaItems.push(`<span class="meta-item"><i class="fas fa-percentage"></i> GC: ${item.gc_content_range}%</span>`);
          } else if (item.gc_content !== undefined) {
            metaItems.push(`<span class="meta-item"><i class="fas fa-percentage"></i> GC: ${item.gc_content}%</span>`);
          }

          let typeIcon = 'fa-file-alt';
          let typeLabel = 'Page';
          if (item.result_type === 'sequence') {
            typeIcon = 'fa-dna';
            typeLabel = 'Sequence';
          }
          metaItems.push(`<span class="meta-item result-type"><i class="fas ${typeIcon}"></i> ${typeLabel}</span>`);

<<<<<<< HEAD
          html += `<div class="result-item-list ${item.result_type === 'sequence' ? 'result-sequence' : 'result-page'}">
=======
          html += `<div class="result-item-list ${item.result_type === 'sequence' ? 'result-sequence' : 'result-page'}" onclick="window.open('${item.url}', '_blank')">
>>>>>>> d61015a0
            <div class="result-header">
              <span class="result-index">${startIndex + index + 1}</span>
              <h3 class="result-title"><a href="${item.url}" target="_blank">${highlightedTitle}</a></h3>
              <div class="result-tags">${tags.join('')}</div>
            </div>
            <div class="result-meta">${metaItems.join('')}</div>
            <div class="result-description">${contentPreview}</div>
          </div>`;
        });

         // 添加分页控件
         if (totalPages > 1) {
           html += '<div class="search-pagination">';
           
           // 上一页按钮
           if (this.currentPage > 1) {
             html += `<button class="page-btn" onclick="event.stopPropagation(); headerSearchHandler.goToPage(${this.currentPage - 1})">‹ Previous Page</button>`;
           }
           
           // 页码
           const maxVisiblePages = 3;
           let startPage = Math.max(1, this.currentPage - Math.floor(maxVisiblePages / 2));
           let endPage = Math.min(totalPages, startPage + maxVisiblePages - 1);
           
           if (endPage - startPage + 1 < maxVisiblePages) {
             startPage = Math.max(1, endPage - maxVisiblePages + 1);
           }
           
           for (let i = startPage; i <= endPage; i++) {
             const activeClass = i === this.currentPage ? 'active' : '';
             html += `<button class="page-btn ${activeClass}" onclick="event.stopPropagation(); headerSearchHandler.goToPage(${i})">${i}</button>`;
           }
           
           // 下一页按钮
           if (this.currentPage < totalPages) {
             html += `<button class="page-btn" onclick="event.stopPropagation(); headerSearchHandler.goToPage(${this.currentPage + 1})">Next Page ›</button>`;
           }
           
           html += '</div>';
           
           // 添加结果统计
           html += `<div class="search-stats">
             Showing items ${startIndex + 1}-${endIndex} , total ${this.allResults.length} results
           </div>`;
         }

         resultsContainer.innerHTML = html;
         this.setupSequenceToggleHandlers(resultsContainer);
         this.setupSequencesAccessHandlers(resultsContainer);
      },

       goToPage(page) {
         this.currentPage = page;
         this.renderPage();
       },

      highlightKeywords(text, query) {
        if (!text) return '';
        const queryTerms = query.toLowerCase().split(/\s+/).filter(term => term.length > 1);
        let result = text;
        
        queryTerms.forEach(term => {
          const regex = new RegExp(`(${term})`, 'gi');
          result = result.replace(regex, '<span class="keyword-highlight">$1</span>');
        });
        
        return result;
      },

      getContentPreview(content, query) {
        if (!content) return '';
        
        const queryLower = query.toLowerCase();
        const keywordPos = content.toLowerCase().indexOf(queryLower);
        
        if (keywordPos !== -1) {
          const start = Math.max(0, keywordPos - 80);
          const end = Math.min(content.length, keywordPos + 120);
          let preview = content.substring(start, end);
          
          if (start > 0) preview = '...' + preview;
          if (end < content.length) preview = preview + '...';
          
          return this.highlightKeywords(preview, query);
        }
        
        return this.highlightKeywords(content.substring(0, 200) + '...', query);
      }
    };

    // 搜索输入事件处理
    function handleSearchInput() {
      var query = searchInput.value.trim();
      
      // 自动关闭导航菜单
      var externalNav = document.querySelector('.external-nav');
      if (externalNav && externalNav.classList.contains('show')) {
        externalNav.classList.remove('show');
      }

      // 清除之前的搜索延时
      if (headerSearchHandler.searchTimeout) {
        clearTimeout(headerSearchHandler.searchTimeout);
      }

      if (query.length === 0) {
        resultsContainer.style.display = 'none';
        return;
      }

      if (query.length < 2) {
        return; // 至少2个字符才搜索
      }

      // 延迟搜索
      headerSearchHandler.searchTimeout = setTimeout(() => {
        headerSearchHandler.performSearch(query);
      }, 300);
    }

    // 搜索按钮点击事件
    function handleSearchClick() {
      var query = searchInput.value.trim();
      if (query) {
        // 清除延时，立即搜索
        if (headerSearchHandler.searchTimeout) {
          clearTimeout(headerSearchHandler.searchTimeout);
        }
        headerSearchHandler.performSearch(query);
      }
    }

    // 将headerSearchHandler暴露为全局变量，供翻页功能使用
    window.headerSearchHandler = headerSearchHandler;

    // 事件监听器
    searchInput.addEventListener('input', handleSearchInput);
    searchInput.addEventListener('focus', handleSearchInput);
    searchButton.addEventListener('click', handleSearchClick);
    
    // 回车键搜索
    searchInput.addEventListener('keyup', function(e) {
      if (e.key === 'Enter') {
        handleSearchClick();
      }
    });

    // 点击其他地方关闭搜索结果
    document.addEventListener('click', function(e) {
      if (!searchInput.contains(e.target) && 
          !resultsContainer.contains(e.target) && 
          !searchButton.contains(e.target)) {
        resultsContainer.style.display = 'none';
      }
    });

    // ESC键关闭搜索结果
    document.addEventListener('keydown', function(e) {
      if (e.key === 'Escape' && resultsContainer.style.display === 'block') {
        resultsContainer.style.display = 'none';
      }
    });
  }

  // 下拉菜单控制
  var dropdowns = document.querySelectorAll('.dropdown');
  
  dropdowns.forEach(function(dropdown) {
    var toggle = dropdown.querySelector('.dropdown-toggle');
    var menu = dropdown.querySelector('.dropdown-menu');
    
    if (!toggle || !menu) return;
    
    // 点击下拉按钮
    toggle.addEventListener('click', function(e) {
      e.preventDefault();
      e.stopPropagation();
      
      // 关闭其他所有下拉菜单
      dropdowns.forEach(function(otherDropdown) {
        if (otherDropdown !== dropdown) {
          otherDropdown.classList.remove('open');
          var otherToggle = otherDropdown.querySelector('.dropdown-toggle');
          if (otherToggle) otherToggle.blur(); // 移除焦点
        }
      });
      
      // 切换当前下拉菜单
      dropdown.classList.toggle('open');
      
      // 如果下拉菜单关闭了，移除按钮的focus状态
      if (!dropdown.classList.contains('open')) {
        toggle.blur();
      }
    });
    
    // 鼠标悬停显示
    dropdown.addEventListener('mouseenter', function() {
      dropdowns.forEach(function(otherDropdown) {
        if (otherDropdown !== dropdown) {
          otherDropdown.classList.remove('open');
          var otherToggle = otherDropdown.querySelector('.dropdown-toggle');
          if (otherToggle) otherToggle.blur(); // 移除焦点
        }
      });
      dropdown.classList.add('open');
    });
    
    // 鼠标离开隐藏
    dropdown.addEventListener('mouseleave', function() {
      dropdown.classList.remove('open');
      if (toggle) toggle.blur(); // 关键：移除按钮焦点
    });
  });
  
  // 点击页面其他地方关闭所有下拉菜单
  document.addEventListener('click', function(e) {
    dropdowns.forEach(function(dropdown) {
      if (!dropdown.contains(e.target)) {
        dropdown.classList.remove('open');
        var toggle = dropdown.querySelector('.dropdown-toggle');
        if (toggle) {
          toggle.blur(); // 移除焦点
          toggle.classList.remove('focus'); // 移除可能的focus类
        }
      }
    });
  });
  
  // ESC键关闭下拉菜单
  document.addEventListener('keydown', function(e) {
    if (e.key === 'Escape') {
      dropdowns.forEach(function(dropdown) {
        dropdown.classList.remove('open');
        var toggle = dropdown.querySelector('.dropdown-toggle');
        if (toggle) {
          toggle.blur(); // 移除焦点
          toggle.classList.remove('focus'); // 移除可能的focus类
        }
      });
    }
  });
  
  // 响应式导航栏控制
  
  // 外部导航栏控制
  var externalToggler = document.querySelector('.navbar-toggler.external-toggler');
  var externalNav = document.querySelector('.external-nav');
  
  if (externalToggler && externalNav) {
    externalToggler.addEventListener('click', function(e) {
      e.stopPropagation(); // 阻止事件冒泡
      
      // 自动关闭搜索结果，避免冲突
      var searchResults = document.getElementById('search-results-header');
      if (searchResults && searchResults.style.display !== 'none') {
        searchResults.style.display = 'none';
      }
      
      externalNav.classList.toggle('show');
    });
    
    // 点击外部关闭菜单（增强版）
    document.addEventListener('click', function(e) {
      if (externalNav.classList.contains('show') && !externalNav.contains(e.target) && !externalToggler.contains(e.target)) {
        externalNav.classList.remove('show');
      }
    });
    
    // ESC键关闭菜单
    document.addEventListener('keydown', function(e) {
      if (e.key === 'Escape' && externalNav.classList.contains('show')) {
        externalNav.classList.remove('show');
      }
    });
  }
  
  // 内部导航栏控制
  var internalToggler = document.querySelector('.navbar-toggle.internal-toggler');
  var navbarCollapse = document.getElementById('navbar-collapse-1');
  
  if (internalToggler && navbarCollapse) {
    internalToggler.addEventListener('click', function() {
      navbarCollapse.classList.toggle('show');
    });
    
    // 在小屏幕上，点击导航链接后关闭菜单
    var navLinks = navbarCollapse.querySelectorAll('.nav-link-1');
    navLinks.forEach(function(link) {
      link.addEventListener('click', function() {
        if (window.innerWidth <= 1200) {
          navbarCollapse.classList.remove('show');
      }
    });
  });
  }
  
  // 窗口大小改变时处理
  window.addEventListener('resize', function() {
    if (window.innerWidth > 1200) {
      // 重置外部导航栏
      if (externalNav) {
        externalNav.classList.remove('show');
      }
      
      // 重置内部导航栏
      if (navbarCollapse) {
        navbarCollapse.classList.remove('show');
      }
    }
  });
  });
</script><|MERGE_RESOLUTION|>--- conflicted
+++ resolved
@@ -954,11 +954,6 @@
               contentPreview = this.getContentPreview(item.content, query);
             }
           }
-
-<<<<<<< HEAD
-=======
-
->>>>>>> d61015a0
           // ===== Tags (show Target type and multi-aptamer flag) =====
           const tags = [];
           if (item.structured_tags && item.structured_tags['Type']) {
@@ -1000,11 +995,7 @@
           }
           metaItems.push(`<span class="meta-item result-type"><i class="fas ${typeIcon}"></i> ${typeLabel}</span>`);
 
-<<<<<<< HEAD
           html += `<div class="result-item-list ${item.result_type === 'sequence' ? 'result-sequence' : 'result-page'}">
-=======
-          html += `<div class="result-item-list ${item.result_type === 'sequence' ? 'result-sequence' : 'result-page'}" onclick="window.open('${item.url}', '_blank')">
->>>>>>> d61015a0
             <div class="result-header">
               <span class="result-index">${startIndex + index + 1}</span>
               <h3 class="result-title"><a href="${item.url}" target="_blank">${highlightedTitle}</a></h3>
