/**
 * 搜索结果样式覆盖
 */

/* 搜索结果包装器 */
.search-results-wrapper {
  position: relative;
  z-index: 999999 !important;
}

/* 确保搜索结果显示在最上层 */
.search-results-container {
  position: absolute !important;
  z-index: 999999 !important;
  box-shadow: 0 5px 20px rgba(0,0,0,0.25) !important;
  background-color: white !important;
  width: 100% !important;
  max-width: 600px !important;
  border-radius: 8px !important;
  margin-top: 5px !important;
  overflow: visible !important;
}

/* 首页特定样式 */
.full-width-image .search-box .search .custom-search-container .search-results-wrapper {
  position: absolute !important;
  width: 100% !important;
  max-width: 600px !important;
  top: 100% !important;
  left: 0 !important;
}

.full-width-image .search-box .search .custom-search-container .search-results-container {
  position: relative !important;
  width: 100% !important;
  max-width: 600px !important;
  margin-top: 5px !important;
  background-color: white !important;
  border-radius: 8px !important;
  box-shadow: 0 5px 20px rgba(0,0,0,0.25) !important;
}

/* 旧版搜索项样式（已弃用，防止覆盖新版卡片） */
/*
.search-result-item {
  background-color: white !important;
  border-bottom: 1px solid #eee !important;
  padding: 10px !important;
  position: relative !important;
  z-index: 999999 !important;
}

.search-result-item h4 a {
  color: #520049 !important;
  font-weight: bold !important;
  text-decoration: none !important;
  display: block !important;
}

.search-result-item:hover {
  background-color: #f8f9fa !important;
}
*/

/* 确保搜索框和结果容器在其他元素之上 */
.custom-search-container {
  position: relative !important;
  z-index: 999999 !important;
}

/* 修复可能的溢出问题 */
.search {
  overflow: visible !important;
}

.full-width-image {
  overflow: visible !important;
}

/* ===== 引入高级搜索列表样式 ===== */
.result-item-list {
  background: #ffffff;
  border-radius: 12px;
  padding: 20px;
  margin-bottom: 12px;
  box-shadow: 0 2px 10px rgba(0,0,0,0.1);
  transition: all 0.3s ease;
  border-left: 4px solid #520049;
  overflow: hidden;
  word-wrap: break-word;
  word-break: break-word;
}
.result-item-list:hover {
  transform: translateY(-2px);
  box-shadow: 0 4px 20px rgba(0,0,0,0.15);
}
.result-header {
  display: flex;
  justify-content: space-between;
  align-items: flex-start;
  margin-bottom: 10px;
  flex-wrap: wrap;
  gap: 8px;
}
.result-title {
  margin: 0;
  font-size: 18px;
  color: #333;
}
.result-title a {
  color: #520049;
  text-decoration: none;
  transition: color 0.3s ease;
}
.result-title a:hover {
  color: #3d0037;
  text-decoration: underline;
}
.result-description {
  color: #666;
  line-height: 1.6;
  margin: 0;
}
/* 方便relevance用户仍可使用旧类名 */
.search-result-item.result-item-list {
  padding: 0;
  border: none;
}

/* 结果序号圆圈 */
.result-index{
  background:#520049;
  color:#fff;
  width:24px;
  height:24px;
  line-height:24px;
  text-align:center;
  border-radius:50%;
  font-size:12px;
  font-weight:600;
  display:inline-block;
  margin-right:8px;
}

/* 透明化遮罩层，去除模糊背景 */
.search-results-overlay{
  background:transparent !important;
  backdrop-filter:none !important;
} /* List style extras for header search */
.result-tags {
  display: flex;
  flex-wrap: wrap;
  gap: 6px;
  margin-top: 4px;
}
.result-tags .tag {
  background: #f0f0f0;
  border-radius: 12px;
  padding: 2px 8px;
  font-size: 12px;
  color: #333;
}
.result-meta {
  display: flex;
  flex-wrap: wrap;
  gap: 8px;
  font-size: 12px;
  color: #555;
  margin-bottom: 6px;
}
.meta-item {
  display: inline-flex;
  align-items: center;
  gap: 4px;
}
.meta-item i {
  margin-right: 2px;
}
.tag-sequences-btn {
  background: #0066cc;
  color: #fff;
  border: none;
  border-radius: 12px;
  padding: 3px 10px;
  font-size: 12px;
  cursor: pointer;
}
.tag-sequences-btn:hover {
  background: #005bb5;
<<<<<<< HEAD
}

.sequence-info-row {
  margin: 4px 0;
  padding: 6px 12px;
  background: rgba(0, 102, 204, 0.05);
  border-radius: 6px;
  border-left: 3px solid #0066cc;
  font-size: 14px;
  line-height: 1.4;
  display: block;
  min-height: 20px;
}
.sequence-info-row strong {
  color: #0066cc;
  font-weight: 600;
  line-height: 1.4;
}
.sequence-text {
  font-family: 'Courier New', monospace;
  letter-spacing: 0.5px;
  background-color: rgba(0, 102, 204, 0.1);
  padding: 4px 8px;
  border-radius: 3px;
  display: inline-block;
  margin: 0 4px 0 0;
  max-width: calc(100% - 120px);
  overflow-x: auto;
  white-space: normal;
  word-break: break-all;
  line-height: 1.4;
  vertical-align: middle;
  border: 1px solid rgba(0, 102, 204, 0.2);
  color: #333;
}
.sequence-content {
  margin-top: 6px;
  max-width: 100%;
  overflow-wrap: break-word;
  word-break: break-word;
  line-height: 1.4;
}
.btn-toggle-sequence {
  background: #0066cc;
  color: white;
  border: none;
  padding: 3px 8px;
  border-radius: 3px;
  font-size: 11px;
  cursor: pointer;
  margin-left: 8px;
  transition: all 0.2s;
  vertical-align: middle;
  line-height: 1.2;
}
.btn-toggle-sequence:hover {
  background: #0052a3;
}
.sequence-match {
  background-color: #cce7ff;
  color: #0066cc;
  font-weight: bold;
  padding: 0 2px;
  border-radius: 2px;
=======
>>>>>>> fcf64d77
}<|MERGE_RESOLUTION|>--- conflicted
+++ resolved
@@ -187,7 +187,6 @@
 }
 .tag-sequences-btn:hover {
   background: #005bb5;
-<<<<<<< HEAD
 }
 
 .sequence-info-row {
@@ -252,6 +251,4 @@
   font-weight: bold;
   padding: 0 2px;
   border-radius: 2px;
-=======
->>>>>>> fcf64d77
-}+}
