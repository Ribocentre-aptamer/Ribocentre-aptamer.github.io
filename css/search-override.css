--- conflicted
+++ resolved
@@ -157,12 +157,9 @@
   display: flex;
   flex-wrap: wrap;
   gap: 6px;
-<<<<<<< HEAD
   /* margin-top: 4px; */
-=======
-  margin-top: 4px;
->>>>>>> bbe3b8b6
-}
+} 
+
 .result-tags .tag {
   background: #f0f0f0;
   border-radius: 12px;
